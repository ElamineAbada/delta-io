/*
 * Copyright (2021) The Delta Lake Project Authors.
 *
 * Licensed under the Apache License, Version 2.0 (the "License");
 * you may not use this file except in compliance with the License.
 * You may obtain a copy of the License at
 *
 * http://www.apache.org/licenses/LICENSE-2.0
 *
 * Unless required by applicable law or agreed to in writing, software
 * distributed under the License is distributed on an "AS IS" BASIS,
 * WITHOUT WARRANTIES OR CONDITIONS OF ANY KIND, either express or implied.
 * See the License for the specific language governing permissions and
 * limitations under the License.
 */

// scalastyle:off line.size.limit

import java.nio.file.Files
import Mima._
import Unidoc._

// Scala versions
val scala212 = "2.12.17"
val scala213 = "2.13.8"
val all_scala_versions = Seq(scala212, scala213)

// Due to how publishArtifact is determined for javaOnlyReleaseSettings, incl. storage
// It was necessary to change default_scala_version to scala213 in build.sbt
// to build the project with Scala 2.13 only
// As a setting, it's possible to set it on command line easily
// sbt 'set default_scala_version := 2.13.8' [commands]
// FIXME Why not use scalaVersion?
val default_scala_version = settingKey[String]("Default Scala version")
Global / default_scala_version := scala212

// Dependent library versions
val sparkVersion = "3.5.0"
val flinkVersion = "1.16.1"
val hadoopVersion = "3.3.4"
val scalaTestVersion = "3.2.15"
val scalaTestVersionForConnectors = "3.0.8"
val parquet4sVersion = "1.9.4"

// Versions for Hive 3
val hadoopVersionForHive3 = "3.1.0"
val hiveVersion = "3.1.2"
val tezVersion = "0.9.2"

// Versions for Hive 2
val hadoopVersionForHive2 = "2.7.2"
val hive2Version = "2.3.3"
val tezVersionForHive2 = "0.8.4"

scalaVersion := default_scala_version.value

// crossScalaVersions must be set to Nil on the root project
crossScalaVersions := Nil

// For Java 11 use the following on command line
// sbt 'set targetJvm := "11"' [commands]
val targetJvm = settingKey[String]("Target JVM version")
Global / targetJvm := "1.8"

lazy val commonSettings = Seq(
  organization := "io.delta",
  scalaVersion := default_scala_version.value,
  crossScalaVersions := all_scala_versions,
  fork := true,
  scalacOptions ++= Seq(s"-target:jvm-${targetJvm.value}", "-Ywarn-unused:imports"),
  javacOptions ++= Seq("-source", targetJvm.value),
  // -target cannot be passed as a parameter to javadoc. See https://github.com/sbt/sbt/issues/355
  Compile / compile / javacOptions ++= Seq("-target", targetJvm.value),

  // Make sure any tests in any project that uses Spark is configured for running well locally
  Test / javaOptions ++= Seq(
    "-Dspark.ui.enabled=false",
    "-Dspark.ui.showConsoleProgress=false",
    "-Dspark.databricks.delta.snapshotPartitions=2",
    "-Dspark.sql.shuffle.partitions=5",
    "-Ddelta.log.cacheSize=3",
    "-Dspark.databricks.delta.delta.log.cacheSize=3",
    "-Dspark.sql.sources.parallelPartitionDiscovery.parallelism=5",
    "-Xmx1024m"
  ),

  testOptions += Tests.Argument("-oF"),

  // Unidoc settings: by default dont document any source file
  unidocSourceFilePatterns := Nil,
)

lazy val spark = (project in file("spark"))
  .dependsOn(storage)
  .enablePlugins(Antlr4Plugin)
  .settings (
    name := "delta-spark",
    commonSettings,
    scalaStyleSettings,
    sparkMimaSettings,
    releaseSettings,
    libraryDependencies ++= Seq(
      // Adding test classifier seems to break transitive resolution of the core dependencies
      "org.apache.spark" %% "spark-hive" % sparkVersion % "provided",
      "org.apache.spark" %% "spark-sql" % sparkVersion % "provided",
      "org.apache.spark" %% "spark-core" % sparkVersion % "provided",
      "org.apache.spark" %% "spark-catalyst" % sparkVersion % "provided",

      // Test deps
      "org.scalatest" %% "scalatest" % scalaTestVersion % "test",
      "org.scalatestplus" %% "scalacheck-1-15" % "3.2.9.0" % "test",
      "junit" % "junit" % "4.12" % "test",
      "com.novocode" % "junit-interface" % "0.11" % "test",
      "org.apache.spark" %% "spark-catalyst" % sparkVersion % "test" classifier "tests",
      "org.apache.spark" %% "spark-core" % sparkVersion % "test" classifier "tests",
      "org.apache.spark" %% "spark-sql" % sparkVersion % "test" classifier "tests",
      "org.apache.spark" %% "spark-hive" % sparkVersion % "test" classifier "tests",
    ),
    // For adding staged Spark RC versions, Ex:
    // resolvers += "Apche Spark 3.5.0 (RC1) Staging" at "https://repository.apache.org/content/repositories/orgapachespark-1444/",
    Compile / packageBin / mappings := (Compile / packageBin / mappings).value ++
        listPythonFiles(baseDirectory.value.getParentFile / "python"),

    Antlr4 / antlr4Version:= "4.9.3",
    Antlr4 / antlr4PackageName := Some("io.delta.sql.parser"),
    Antlr4 / antlr4GenListener := true,
    Antlr4 / antlr4GenVisitor := true,

    Test / testOptions += Tests.Argument("-oDF"),
    Test / testOptions += Tests.Argument(TestFrameworks.JUnit, "-v", "-a"),

    // Don't execute in parallel since we can't have multiple Sparks in the same JVM
    Test / parallelExecution := false,

    scalacOptions ++= Seq(
      "-P:genjavadoc:strictVisibility=true" // hide package private types and methods in javadoc
    ),

    javaOptions += "-Xmx1024m",

    // Configurations to speed up tests and reduce memory footprint
    Test / javaOptions ++= Seq(
      "-Dspark.ui.enabled=false",
      "-Dspark.ui.showConsoleProgress=false",
      "-Dspark.databricks.delta.snapshotPartitions=2",
      "-Dspark.sql.shuffle.partitions=5",
      "-Ddelta.log.cacheSize=3",
      "-Dspark.databricks.delta.delta.log.cacheSize=3",
      "-Dspark.sql.sources.parallelPartitionDiscovery.parallelism=5",
      "-Xmx1024m"
    ),

    // Required for testing table features see https://github.com/delta-io/delta/issues/1602
    Test / envVars += ("DELTA_TESTING", "1"),

    // Hack to avoid errors related to missing repo-root/target/scala-2.12/classes/
    createTargetClassesDir := {
      val dir = baseDirectory.value.getParentFile / "target" / "scala-2.12" / "classes"
      Files.createDirectories(dir.toPath)
    },
    Compile / compile := ((Compile / compile) dependsOn createTargetClassesDir).value,
    // Generate the package object to provide the version information in runtime.
    Compile / sourceGenerators += Def.task {
      val file = (Compile / sourceManaged).value / "io" / "delta" / "package.scala"
      IO.write(file,
        s"""package io
           |
           |package object delta {
           |  val VERSION = "${version.value}"
           |}
           |""".stripMargin)
      Seq(file)
    },
    TestParallelization.settings,

    // Unidoc settings
    unidocSourceFilePatterns := Seq(SourceFilePattern("io/delta/tables/", "io/delta/exceptions/")),
  )
  .configureUnidoc(generateScalaDoc = true)

lazy val contribs = (project in file("contribs"))
  .dependsOn(spark % "compile->compile;test->test;provided->provided")
  .settings (
    name := "delta-contribs",
    commonSettings,
    scalaStyleSettings,
    releaseSettings,
    Compile / packageBin / mappings := (Compile / packageBin / mappings).value ++
      listPythonFiles(baseDirectory.value.getParentFile / "python"),

    Test / testOptions += Tests.Argument("-oDF"),
    Test / testOptions += Tests.Argument(TestFrameworks.JUnit, "-v", "-a"),

    // Don't execute in parallel since we can't have multiple Sparks in the same JVM
    Test / parallelExecution := false,

    javaOptions += "-Xmx1024m",

    // Configurations to speed up tests and reduce memory footprint
    Test / javaOptions ++= Seq(
      "-Dspark.ui.enabled=false",
      "-Dspark.ui.showConsoleProgress=false",
      "-Dspark.databricks.delta.snapshotPartitions=2",
      "-Dspark.sql.shuffle.partitions=5",
      "-Ddelta.log.cacheSize=3",
      "-Dspark.databricks.delta.delta.log.cacheSize=3",
      "-Dspark.sql.sources.parallelPartitionDiscovery.parallelism=5",
      "-Xmx1024m"
    ),

    // Hack to avoid errors related to missing repo-root/target/scala-2.12/classes/
    createTargetClassesDir := {
      val dir = baseDirectory.value.getParentFile / "target" / "scala-2.12" / "classes"
      Files.createDirectories(dir.toPath)
    },
    Compile / compile := ((Compile / compile) dependsOn createTargetClassesDir).value
  ).configureUnidoc()

lazy val sharing = (project in file("sharing"))
  .dependsOn(spark % "compile->compile;test->test;provided->provided")
  .settings(
    name := "delta-sharing-spark",
    commonSettings,
    scalaStyleSettings,
    releaseSettings,
    Test / javaOptions ++= Seq("-ea"),
    libraryDependencies ++= Seq(
      "org.apache.spark" %% "spark-sql" % sparkVersion % "provided",

      "io.delta" %% "delta-sharing-client" % "1.0.4",

      // Test deps
      "org.scalatest" %% "scalatest" % scalaTestVersion % "test",
      "org.scalatestplus" %% "scalacheck-1-15" % "3.2.9.0" % "test",
      "junit" % "junit" % "4.12" % "test",
      "com.novocode" % "junit-interface" % "0.11" % "test",
      "org.apache.spark" %% "spark-catalyst" % sparkVersion % "test" classifier "tests",
      "org.apache.spark" %% "spark-core" % sparkVersion % "test" classifier "tests",
      "org.apache.spark" %% "spark-sql" % sparkVersion % "test" classifier "tests",
      "org.apache.spark" %% "spark-hive" % sparkVersion % "test" classifier "tests",
    )
  ).configureUnidoc()

lazy val kernelApi = (project in file("kernel/kernel-api"))
  .settings(
    name := "delta-kernel-api",
    commonSettings,
    scalaStyleSettings,
    javaOnlyReleaseSettings,
    Test / javaOptions ++= Seq("-ea"),
    libraryDependencies ++= Seq(
      "org.roaringbitmap" % "RoaringBitmap" % "0.9.25",
      "org.slf4j" % "slf4j-api" % "1.7.36",

      "com.fasterxml.jackson.core" % "jackson-databind" % "2.13.5" % "test",
      "org.scalatest" %% "scalatest" % scalaTestVersion % "test",
      "junit" % "junit" % "4.13" % "test",
      "com.novocode" % "junit-interface" % "0.11" % "test",
      "org.slf4j" % "slf4j-log4j12" % "1.7.36" % "test"
    ),
    javaCheckstyleSettings("kernel/dev/checkstyle.xml"),
    // Unidoc settings
    unidocSourceFilePatterns := Seq(SourceFilePattern("io/delta/kernel/")),
  ).configureUnidoc(docTitle = "Delta Kernel")

lazy val kernelDefaults = (project in file("kernel/kernel-defaults"))
  .dependsOn(kernelApi)
  .dependsOn(spark % "test->test")
  .dependsOn(goldenTables % "test")
  .settings(
    name := "delta-kernel-defaults",
    commonSettings,
    scalaStyleSettings,
    javaOnlyReleaseSettings,
    Test / javaOptions ++= Seq("-ea"),
    libraryDependencies ++= Seq(
      "org.apache.hadoop" % "hadoop-client-runtime" % hadoopVersion,
      "com.fasterxml.jackson.core" % "jackson-databind" % "2.13.5",
      "org.apache.parquet" % "parquet-hadoop" % "1.12.3",

      "org.scalatest" %% "scalatest" % scalaTestVersion % "test",
      "junit" % "junit" % "4.13" % "test",
      "commons-io" % "commons-io" % "2.8.0" % "test",
      "com.novocode" % "junit-interface" % "0.11" % "test",
      "org.slf4j" % "slf4j-log4j12" % "1.7.36" % "test",
<<<<<<< HEAD
=======
      // JMH dependencies allow writing micro-benchmarks for testing performance of components.
      // JMH has framework to define benchmarks and takes care of many common functionalities
      // such as warm runs, cold runs, defining benchmark parameter variables etc.
>>>>>>> 6c4d8609
      "org.openjdk.jmh" % "jmh-core" % "1.37" % "test",
      "org.openjdk.jmh" % "jmh-generator-annprocess" % "1.37" % "test",

      "org.apache.spark" %% "spark-hive" % sparkVersion % "test" classifier "tests",
      "org.apache.spark" %% "spark-sql" % sparkVersion % "test" classifier "tests",
      "org.apache.spark" %% "spark-core" % sparkVersion % "test" classifier "tests",
      "org.apache.spark" %% "spark-catalyst" % sparkVersion % "test" classifier "tests",
    ),
    javaCheckstyleSettings("kernel/dev/checkstyle.xml"),
      // Unidoc settings
    unidocSourceFilePatterns += SourceFilePattern("io/delta/kernel/"),
  ).configureUnidoc(docTitle = "Delta Kernel Defaults")

// TODO javastyle tests
// TODO unidoc
// TODO(scott): figure out a better way to include tests in this project
lazy val storage = (project in file("storage"))
  .settings (
    name := "delta-storage",
    commonSettings,
    javaOnlyReleaseSettings,
    libraryDependencies ++= Seq(
      // User can provide any 2.x or 3.x version. We don't use any new fancy APIs. Watch out for
      // versions with known vulnerabilities.
      "org.apache.hadoop" % "hadoop-common" % hadoopVersion % "provided",

      // Note that the org.apache.hadoop.fs.s3a.Listing::createFileStatusListingIterator 3.3.1 API
      // is not compatible with 3.3.2.
      "org.apache.hadoop" % "hadoop-aws" % hadoopVersion % "provided",

      // Test Deps
      "org.scalatest" %% "scalatest" % scalaTestVersion % "test",
    ),

    // Unidoc settings
    unidocSourceFilePatterns += SourceFilePattern("/LogStore.java", "/CloseableIterator.java"),
  ).configureUnidoc()

lazy val storageS3DynamoDB = (project in file("storage-s3-dynamodb"))
  .dependsOn(storage % "compile->compile;test->test;provided->provided")
  .dependsOn(spark % "test->test")
  .settings (
    name := "delta-storage-s3-dynamodb",
    commonSettings,
    javaOnlyReleaseSettings,

    // uncomment only when testing FailingS3DynamoDBLogStore. this will include test sources in
    // a separate test jar.
    // Test / publishArtifact := true,

    libraryDependencies ++= Seq(
      "com.amazonaws" % "aws-java-sdk" % "1.12.262" % "provided",

      // Test Deps
      "org.apache.hadoop" % "hadoop-aws" % hadoopVersion % "test", // RemoteFileChangedException
    )
  ).configureUnidoc()

val icebergSparkRuntimeArtifactName = {
 val (expMaj, expMin, _) = getMajorMinorPatch(sparkVersion)
 s"iceberg-spark-runtime-$expMaj.$expMin"
}

lazy val testDeltaIcebergJar = (project in file("testDeltaIcebergJar"))
  // delta-iceberg depends on delta-spark! So, we need to include it during our test.
  .dependsOn(spark % "test")
  .settings(
    name := "test-delta-iceberg-jar",
    commonSettings,
    skipReleaseSettings,
    exportJars := true,
    Compile / unmanagedJars += (iceberg / assembly).value,
    libraryDependencies ++= Seq(
      "org.apache.hadoop" % "hadoop-client" % hadoopVersion,
      "org.scalatest" %% "scalatest" % scalaTestVersion % "test",
      "org.apache.spark" %% "spark-core" % sparkVersion % "test"
    )
  )

val deltaIcebergSparkIncludePrefixes = Seq(
  // We want everything from this package
  "org/apache/spark/sql/delta/icebergShaded",

  // We only want the files in this project from this package. e.g. we want to exclude
  // org/apache/spark/sql/delta/commands/convert/ConvertTargetFile.class (from delta-spark project).
  "org/apache/spark/sql/delta/commands/convert/IcebergFileManifest",
  "org/apache/spark/sql/delta/commands/convert/IcebergSchemaUtils",
  "org/apache/spark/sql/delta/commands/convert/IcebergTable"
)

// Build using: build/sbt clean icebergShaded/compile iceberg/compile
// It will fail the first time, just re-run it.
// scalastyle:off println
lazy val iceberg = (project in file("iceberg"))
  .dependsOn(spark % "compile->compile;test->test;provided->provided")
  .settings (
    name := "delta-iceberg",
    commonSettings,
    scalaStyleSettings,
    releaseSettings,
    libraryDependencies ++= Seq(
      // Fix Iceberg's legacy java.lang.NoClassDefFoundError: scala/jdk/CollectionConverters$ error
      // due to legacy scala.
      "org.scala-lang.modules" %% "scala-collection-compat" % "2.1.1",
      "org.apache.iceberg" %% icebergSparkRuntimeArtifactName % "1.4.0" % "provided",
      "com.github.ben-manes.caffeine" % "caffeine" % "2.9.3"
    ),
    Compile / unmanagedJars += (icebergShaded / assembly).value,
    // Generate the assembly JAR as the package JAR
    Compile / packageBin := assembly.value,
    assembly / assemblyJarName := s"${name.value}_${scalaBinaryVersion.value}-${version.value}.jar",
    assembly / logLevel := Level.Info,
    assembly / test := {},
    assembly / assemblyExcludedJars := {
      // Note: the input here is only `libraryDependencies` jars, not `.dependsOn(_)` jars.
      val allowedJars = Seq(
        s"iceberg-shaded_${scalaBinaryVersion.value}-${version.value}.jar",
        s"scala-library-${scala212}.jar",
        s"scala-library-${scala213}.jar",
        s"scala-collection-compat_${scalaBinaryVersion.value}-2.1.1.jar",
        "caffeine-2.9.3.jar",
        // Note: We are excluding
        // - antlr4-runtime-4.9.3.jar
        // - checker-qual-3.19.0.jar
        // - error_prone_annotations-2.10.0.jar
      )
      val cp = (assembly / fullClasspath).value

      // Return `true` when we want the jar `f` to be excluded from the assembly jar
      cp.filter { f =>
        val doExclude = !allowedJars.contains(f.data.getName)
        println(s"Excluding jar: ${f.data.getName} ? $doExclude")
        doExclude
      }
    },
    assembly / assemblyMergeStrategy := {
      // Project iceberg `dependsOn` spark and accidentally brings in it, along with its
      // compile-time dependencies (like delta-storage). We want these excluded from the
      // delta-iceberg jar.
      case PathList("io", "delta", xs @ _*) =>
        // - delta-storage will bring in classes: io/delta/storage
        // - delta-spark will bring in classes: io/delta/exceptions/, io/delta/implicits,
        //   io/delta/package, io/delta/sql, io/delta/tables,
        println(s"Discarding class: io/delta/${xs.mkString("/")}")
        MergeStrategy.discard
      case PathList("com", "databricks", xs @ _*) =>
        // delta-spark will bring in com/databricks/spark/util
        println(s"Discarding class: com/databricks/${xs.mkString("/")}")
        MergeStrategy.discard
      case PathList("org", "apache", "spark", xs @ _*)
        if !deltaIcebergSparkIncludePrefixes.exists { prefix =>
          s"org/apache/spark/${xs.mkString("/")}".startsWith(prefix) } =>
        println(s"Discarding class: org/apache/spark/${xs.mkString("/")}")
        MergeStrategy.discard
      case PathList("scoverage", xs @ _*) =>
        println(s"Discarding class: scoverage/${xs.mkString("/")}")
        MergeStrategy.discard
      case x =>
        println(s"Including class: $x")
        (assembly / assemblyMergeStrategy).value(x)
    },
    assemblyPackageScala / assembleArtifact := false
  )
// scalastyle:on println

lazy val generateIcebergJarsTask = TaskKey[Unit]("generateIcebergJars", "Generate Iceberg JARs")

lazy val icebergShaded = (project in file("icebergShaded"))
  .dependsOn(spark % "provided")
  .settings (
    name := "iceberg-shaded",
    commonSettings,
    skipReleaseSettings,

    // Compile, patch and generated Iceberg JARs
    generateIcebergJarsTask := {
      import sys.process._
      val scriptPath = baseDirectory.value / "generate_iceberg_jars.py"
      // Download iceberg code in `iceberg_src` dir and generate the JARs in `lib` dir
      Seq("python3", scriptPath.getPath)!
    },
    Compile / unmanagedJars := (Compile / unmanagedJars).dependsOn(generateIcebergJarsTask).value,
    cleanFiles += baseDirectory.value / "iceberg_src",
    cleanFiles += baseDirectory.value / "lib",

    // Generated shaded Iceberg JARs
    Compile / packageBin := assembly.value,
    assembly / assemblyJarName := s"${name.value}_${scalaBinaryVersion.value}-${version.value}.jar",
    assembly / logLevel := Level.Info,
    assembly / test := {},
    assembly / assemblyShadeRules := Seq(
      ShadeRule.rename("org.apache.iceberg.**" -> "shadedForDelta.@0").inAll,
    ),
    assemblyPackageScala / assembleArtifact := false,
    // Make the 'compile' invoke the 'assembly' task to generate the uber jar.
  )

lazy val hive = (project in file("connectors/hive"))
  .dependsOn(standaloneCosmetic)
  .settings (
    name := "delta-hive",
    commonSettings,
    releaseSettings,

    // Minimal dependencies to compile the codes. This project doesn't run any tests so we don't
    // need any runtime dependencies.
    libraryDependencies ++= Seq(
      "org.apache.hadoop" % "hadoop-client" % hadoopVersionForHive3 % "provided",
      "org.apache.hive" % "hive-exec" % hiveVersion % "provided" classifier "core",
      "org.apache.hive" % "hive-metastore" % hiveVersion % "provided"
    ),
  )

lazy val hiveAssembly = (project in file("connectors/hive-assembly"))
  .dependsOn(hive)
  .settings(
    name := "delta-hive-assembly",
    Compile / unmanagedJars += (hive / Compile / packageBin / packageBin).value,
    commonSettings,
    skipReleaseSettings,

    assembly / logLevel := Level.Info,
    assembly / assemblyJarName := s"${name.value}_${scalaBinaryVersion.value}-${version.value}.jar",
    assembly / test := {},
    assembly / assemblyMergeStrategy := {
      // Discard `module-info.class` to fix the `different file contents found` error.
      // TODO Upgrade SBT to 1.5 which will do this automatically
      case "module-info.class" => MergeStrategy.discard
      // Discard unused `parquet.thrift` so that we don't conflict the file used by the user
      case "parquet.thrift" => MergeStrategy.discard
      // Discard the jackson service configs that we don't need. These files are not shaded so
      // adding them may conflict with other jackson version used by the user.
      case PathList("META-INF", "services", xs @ _*) => MergeStrategy.discard
      case x => MergeStrategy.first
    },
    // Make the 'compile' invoke the 'assembly' task to generate the uber jar.
    Compile / packageBin := assembly.value
  )

lazy val hiveTest = (project in file("connectors/hive-test"))
  .dependsOn(goldenTables % "test")
  .settings (
    name := "hive-test",
    // Make the project use the assembly jar to ensure we are testing the assembly jar that users
    // will use in real environment.
    Compile / unmanagedJars += (hiveAssembly / Compile / packageBin / packageBin).value,
    commonSettings,
    skipReleaseSettings,
    libraryDependencies ++= Seq(
      "org.apache.hadoop" % "hadoop-client" % hadoopVersionForHive3 % "provided",
      "org.apache.hive" % "hive-exec" % hiveVersion % "provided" classifier "core" excludeAll(
        ExclusionRule("org.pentaho", "pentaho-aggdesigner-algorithm"),
        ExclusionRule(organization = "org.eclipse.jetty"),
        ExclusionRule(organization = "com.google.protobuf")
      ),
      "org.apache.hive" % "hive-metastore" % hiveVersion % "provided"  excludeAll(
        ExclusionRule(organization = "org.eclipse.jetty"),
        ExclusionRule("org.apache.hive", "hive-exec")
      ),
      "org.apache.hive" % "hive-cli" % hiveVersion % "test" excludeAll(
        ExclusionRule("ch.qos.logback", "logback-classic"),
        ExclusionRule("org.pentaho", "pentaho-aggdesigner-algorithm"),
        ExclusionRule("org.apache.hive", "hive-exec"),
        ExclusionRule("com.google.guava", "guava"),
        ExclusionRule(organization = "org.eclipse.jetty"),
        ExclusionRule(organization = "com.google.protobuf")
      ),
      "org.scalatest" %% "scalatest" % scalaTestVersionForConnectors % "test"
    )
  )

lazy val hiveMR = (project in file("connectors/hive-mr"))
  .dependsOn(hiveTest % "test->test")
  .settings (
    name := "hive-mr",
    commonSettings,
    skipReleaseSettings,
    libraryDependencies ++= Seq(
      "org.apache.hadoop" % "hadoop-client" % hadoopVersionForHive3 % "provided",
      "org.apache.hive" % "hive-exec" % hiveVersion % "provided" excludeAll(
        ExclusionRule(organization = "org.eclipse.jetty"),
        ExclusionRule("org.pentaho", "pentaho-aggdesigner-algorithm")
      ),
      "org.apache.hadoop" % "hadoop-common" % hadoopVersionForHive3 % "test" classifier "tests",
      "org.apache.hadoop" % "hadoop-mapreduce-client-hs" % hadoopVersionForHive3 % "test",
      "org.apache.hadoop" % "hadoop-mapreduce-client-jobclient" % hadoopVersionForHive3 % "test" classifier "tests",
      "org.apache.hadoop" % "hadoop-yarn-server-tests" % hadoopVersionForHive3 % "test" classifier "tests",
      "org.apache.hive" % "hive-cli" % hiveVersion % "test" excludeAll(
        ExclusionRule("ch.qos.logback", "logback-classic"),
        ExclusionRule("com.google.guava", "guava"),
        ExclusionRule(organization = "org.eclipse.jetty"),
        ExclusionRule("org.pentaho", "pentaho-aggdesigner-algorithm")
      ),
      "org.scalatest" %% "scalatest" % scalaTestVersionForConnectors % "test"
    )
  )

lazy val hiveTez = (project in file("connectors/hive-tez"))
  .dependsOn(hiveTest % "test->test")
  .settings (
    name := "hive-tez",
    commonSettings,
    skipReleaseSettings,
    libraryDependencies ++= Seq(
      "org.apache.hadoop" % "hadoop-client" % hadoopVersionForHive3 % "provided" excludeAll (
        ExclusionRule(organization = "com.google.protobuf")
        ),
      "com.google.protobuf" % "protobuf-java" % "2.5.0",
      "org.apache.hive" % "hive-exec" % hiveVersion % "provided" classifier "core" excludeAll(
        ExclusionRule("org.pentaho", "pentaho-aggdesigner-algorithm"),
        ExclusionRule(organization = "org.eclipse.jetty"),
        ExclusionRule(organization = "com.google.protobuf")
      ),
      "org.jodd" % "jodd-core" % "3.5.2",
      "org.apache.hive" % "hive-metastore" % hiveVersion % "provided" excludeAll(
        ExclusionRule(organization = "org.eclipse.jetty"),
        ExclusionRule("org.apache.hive", "hive-exec")
      ),
      "org.apache.hadoop" % "hadoop-common" % hadoopVersionForHive3 % "test" classifier "tests",
      "org.apache.hadoop" % "hadoop-mapreduce-client-hs" % hadoopVersionForHive3 % "test",
      "org.apache.hadoop" % "hadoop-mapreduce-client-jobclient" % hadoopVersionForHive3 % "test" classifier "tests",
      "org.apache.hadoop" % "hadoop-yarn-server-tests" % hadoopVersionForHive3 % "test" classifier "tests",
      "org.apache.hive" % "hive-cli" % hiveVersion % "test" excludeAll(
        ExclusionRule("ch.qos.logback", "logback-classic"),
        ExclusionRule("org.pentaho", "pentaho-aggdesigner-algorithm"),
        ExclusionRule("org.apache.hive", "hive-exec"),
        ExclusionRule(organization = "org.eclipse.jetty"),
        ExclusionRule(organization = "com.google.protobuf")
      ),
      "org.apache.hadoop" % "hadoop-yarn-common" % hadoopVersionForHive3 % "test",
      "org.apache.hadoop" % "hadoop-yarn-api" % hadoopVersionForHive3 % "test",
      "org.apache.tez" % "tez-mapreduce" % tezVersion % "test",
      "org.apache.tez" % "tez-dag" % tezVersion % "test",
      "org.apache.tez" % "tez-tests" % tezVersion % "test" classifier "tests",
      "com.esotericsoftware" % "kryo-shaded" % "4.0.2" % "test",
      "org.scalatest" %% "scalatest" % scalaTestVersionForConnectors % "test"
    )
  )


lazy val hive2MR = (project in file("connectors/hive2-mr"))
  .dependsOn(goldenTables % "test")
  .settings (
    name := "hive2-mr",
    commonSettings,
    skipReleaseSettings,
    Compile / unmanagedJars ++= Seq(
      (hiveAssembly / Compile / packageBin / packageBin).value, // delta-hive assembly
      (hiveTest / Test / packageBin / packageBin).value
    ),
    libraryDependencies ++= Seq(
      "org.apache.hadoop" % "hadoop-client" % hadoopVersionForHive2 % "provided",
      "org.apache.hive" % "hive-exec" % hive2Version % "provided" excludeAll(
        ExclusionRule(organization = "org.eclipse.jetty"),
        ExclusionRule("org.pentaho", "pentaho-aggdesigner-algorithm")
      ),
      "org.apache.hadoop" % "hadoop-common" % hadoopVersionForHive2 % "test" classifier "tests",
      "org.apache.hadoop" % "hadoop-mapreduce-client-hs" % hadoopVersionForHive2 % "test",
      "org.apache.hadoop" % "hadoop-mapreduce-client-jobclient" % hadoopVersionForHive2 % "test" classifier "tests",
      "org.apache.hadoop" % "hadoop-yarn-server-tests" % hadoopVersionForHive2 % "test" classifier "tests",
      "org.apache.hive" % "hive-cli" % hive2Version % "test" excludeAll(
        ExclusionRule("ch.qos.logback", "logback-classic"),
        ExclusionRule("com.google.guava", "guava"),
        ExclusionRule(organization = "org.eclipse.jetty"),
        ExclusionRule("org.pentaho", "pentaho-aggdesigner-algorithm")
      ),
      "org.scalatest" %% "scalatest" % scalaTestVersionForConnectors % "test"
    )
  )

lazy val hive2Tez = (project in file("connectors/hive2-tez"))
  .dependsOn(goldenTables % "test")
  .settings (
    name := "hive2-tez",
    commonSettings,
    skipReleaseSettings,
    Compile / unmanagedJars ++= Seq(
      (hiveAssembly / Compile / packageBin / packageBin).value,
      (hiveTest / Test / packageBin / packageBin).value
    ),
    libraryDependencies ++= Seq(
      "org.apache.hadoop" % "hadoop-client" % hadoopVersionForHive2 % "provided" excludeAll (
        ExclusionRule(organization = "com.google.protobuf")
        ),
      "com.google.protobuf" % "protobuf-java" % "2.5.0",
      "org.apache.hive" % "hive-exec" % hive2Version % "provided" classifier "core" excludeAll(
        ExclusionRule("org.pentaho", "pentaho-aggdesigner-algorithm"),
        ExclusionRule(organization = "org.eclipse.jetty"),
        ExclusionRule(organization = "com.google.protobuf")
      ),
      "org.jodd" % "jodd-core" % "3.5.2",
      "org.apache.hive" % "hive-metastore" % hive2Version % "provided" excludeAll(
        ExclusionRule(organization = "org.eclipse.jetty"),
        ExclusionRule("org.apache.hive", "hive-exec")
      ),
      "org.apache.hadoop" % "hadoop-common" % hadoopVersionForHive2 % "test" classifier "tests",
      "org.apache.hadoop" % "hadoop-mapreduce-client-hs" % hadoopVersionForHive2 % "test",
      "org.apache.hadoop" % "hadoop-mapreduce-client-jobclient" % hadoopVersionForHive2 % "test" classifier "tests",
      "org.apache.hadoop" % "hadoop-yarn-server-tests" % hadoopVersionForHive2 % "test" classifier "tests",
      "org.apache.hive" % "hive-cli" % hive2Version % "test" excludeAll(
        ExclusionRule("ch.qos.logback", "logback-classic"),
        ExclusionRule("org.pentaho", "pentaho-aggdesigner-algorithm"),
        ExclusionRule("org.apache.hive", "hive-exec"),
        ExclusionRule(organization = "org.eclipse.jetty"),
        ExclusionRule(organization = "com.google.protobuf")
      ),
      "org.apache.hadoop" % "hadoop-yarn-common" % hadoopVersionForHive2 % "test",
      "org.apache.hadoop" % "hadoop-yarn-api" % hadoopVersionForHive2 % "test",
      "org.apache.tez" % "tez-mapreduce" % tezVersionForHive2 % "test",
      "org.apache.tez" % "tez-dag" % tezVersionForHive2 % "test",
      "org.apache.tez" % "tez-tests" % tezVersionForHive2 % "test" classifier "tests",
      "com.esotericsoftware" % "kryo-shaded" % "4.0.2" % "test",
      "org.scalatest" %% "scalatest" % scalaTestVersionForConnectors % "test"
    )
  )

/**
 * We want to publish the `standalone` project's shaded JAR (created from the
 * build/sbt standalone/assembly command).
 *
 * However, build/sbt standalone/publish and build/sbt standalone/publishLocal will use the
 * non-shaded JAR from the build/sbt standalone/package command.
 *
 * So, we create an impostor, cosmetic project used only for publishing.
 *
 * build/sbt standaloneCosmetic/package
 * - creates connectors/standalone/target/scala-2.12/delta-standalone-original-shaded_2.12-0.2.1-SNAPSHOT.jar
 *   (this is the shaded JAR we want)
 *
 * build/sbt standaloneCosmetic/publishM2
 * - packages the shaded JAR (above) and then produces:
 * -- .m2/repository/io/delta/delta-standalone_2.12/0.2.1-SNAPSHOT/delta-standalone_2.12-0.2.1-SNAPSHOT.pom
 * -- .m2/repository/io/delta/delta-standalone_2.12/0.2.1-SNAPSHOT/delta-standalone_2.12-0.2.1-SNAPSHOT.jar
 * -- .m2/repository/io/delta/delta-standalone_2.12/0.2.1-SNAPSHOT/delta-standalone_2.12-0.2.1-SNAPSHOT-sources.jar
 * -- .m2/repository/io/delta/delta-standalone_2.12/0.2.1-SNAPSHOT/delta-standalone_2.12-0.2.1-SNAPSHOT-javadoc.jar
 */
lazy val standaloneCosmetic = project
  .dependsOn(storage) // this doesn't impact the output artifact (jar), only the pom.xml dependencies
  .settings(
    name := "delta-standalone",
    commonSettings,
    releaseSettings,
    exportJars := true,
    Compile / packageBin := (standaloneParquet / assembly).value,
    Compile / packageSrc := (standalone / Compile / packageSrc).value,
    libraryDependencies ++= scalaCollectionPar(scalaVersion.value) ++ Seq(
      "org.apache.hadoop" % "hadoop-client" % hadoopVersion % "provided",
      "org.apache.parquet" % "parquet-hadoop" % "1.12.3" % "provided",
      // parquet4s-core dependencies that are not shaded are added with compile scope.
      "com.chuusai" %% "shapeless" % "2.3.4",
      "org.scala-lang.modules" %% "scala-collection-compat" % "2.4.3"
    )
  )

lazy val testStandaloneCosmetic = (project in file("connectors/testStandaloneCosmetic"))
  .dependsOn(standaloneCosmetic)
  .dependsOn(goldenTables % "test")
  .settings(
    name := "test-standalone-cosmetic",
    commonSettings,
    skipReleaseSettings,
    libraryDependencies ++= Seq(
      "org.apache.hadoop" % "hadoop-client" % hadoopVersion,
      "org.scalatest" %% "scalatest" % scalaTestVersionForConnectors % "test",
    )
  )

/**
 * A test project to verify `ParquetSchemaConverter` APIs are working after the user provides
 * `parquet-hadoop`. We use a separate project because we want to test whether Delta Standlone APIs
 * except `ParquetSchemaConverter` are working without `parquet-hadoop` in testStandaloneCosmetic`.
 */
lazy val testParquetUtilsWithStandaloneCosmetic = project.dependsOn(standaloneCosmetic)
  .settings(
    name := "test-parquet-utils-with-standalone-cosmetic",
    commonSettings,
    skipReleaseSettings,
    libraryDependencies ++= Seq(
      "org.apache.hadoop" % "hadoop-client" % hadoopVersion,
      "org.apache.parquet" % "parquet-hadoop" % "1.12.3" % "provided",
      "org.scalatest" %% "scalatest" % scalaTestVersionForConnectors % "test",
    )
  )

def scalaCollectionPar(version: String) = version match {
  case v if v.startsWith("2.13.") =>
    Seq("org.scala-lang.modules" %% "scala-parallel-collections" % "1.0.4")
  case _ => Seq()
}

/**
 * The public API ParquetSchemaConverter exposes Parquet classes in its methods so we cannot apply
 * shading rules on it. However, sbt-assembly doesn't allow excluding a single file. Hence, we
 * create a separate project to skip the shading.
 */
lazy val standaloneParquet = (project in file("connectors/standalone-parquet"))
  .dependsOn(standaloneWithoutParquetUtils)
  .settings(
    name := "delta-standalone-parquet",
    commonSettings,
    skipReleaseSettings,
    libraryDependencies ++= Seq(
      "org.apache.parquet" % "parquet-hadoop" % "1.12.3" % "provided",
      "org.scalatest" %% "scalatest" % scalaTestVersionForConnectors % "test"
    ),
    assemblyPackageScala / assembleArtifact := false
  )

/** A dummy project to allow `standaloneParquet` depending on the shaded standalone jar. */
lazy val standaloneWithoutParquetUtils = project
  .settings(
    name := "delta-standalone-without-parquet-utils",
    commonSettings,
    skipReleaseSettings,
    exportJars := true,
    Compile / packageBin := (standalone / assembly).value
  )

// TODO scalastyle settings
lazy val standalone = (project in file("connectors/standalone"))
  .dependsOn(storage % "compile->compile;provided->provided")
  .dependsOn(goldenTables % "test")
  .settings(
    name := "delta-standalone-original",
    commonSettings,
    skipReleaseSettings,
    standaloneMimaSettings,
    // When updating any dependency here, we should also review `pomPostProcess` in project
    // `standaloneCosmetic` and update it accordingly.
    libraryDependencies ++= scalaCollectionPar(scalaVersion.value) ++ Seq(
      "org.apache.hadoop" % "hadoop-client" % hadoopVersion % "provided",
      "com.github.mjakubowski84" %% "parquet4s-core" % parquet4sVersion excludeAll (
        ExclusionRule("org.slf4j", "slf4j-api")
        ),
      "com.fasterxml.jackson.module" %% "jackson-module-scala" % "2.12.3",
      "org.json4s" %% "json4s-jackson" % "3.7.0-M11" excludeAll (
        ExclusionRule("com.fasterxml.jackson.core"),
        ExclusionRule("com.fasterxml.jackson.module")
      ),
      "org.scalatest" %% "scalatest" % scalaTestVersionForConnectors % "test",
    ),
    Compile / sourceGenerators += Def.task {
      val file = (Compile / sourceManaged).value / "io" / "delta" / "standalone" / "package.scala"
      IO.write(file,
        s"""package io.delta
           |
           |package object standalone {
           |  val VERSION = "${version.value}"
           |  val NAME = "Delta Standalone"
           |}
           |""".stripMargin)
      Seq(file)
    },

    /**
     * Standalone packaged (unshaded) jar.
     *
     * Build with `build/sbt standalone/package` command.
     * e.g. connectors/standalone/target/scala-2.12/delta-standalone-original-unshaded_2.12-0.2.1-SNAPSHOT.jar
     */
    artifactName := { (sv: ScalaVersion, module: ModuleID, artifact: Artifact) =>
      artifact.name + "-unshaded" + "_" + sv.binary + "-" + module.revision  + "." + artifact.extension
    },

    /**
     * Standalone assembly (shaded) jar. This is what we want to release.
     *
     * Build with `build/sbt standalone/assembly` command.
     * e.g. connectors/standalone/target/scala-2.12/delta-standalone-original-shaded_2.12-0.2.1-SNAPSHOT.jar
     */
    assembly / logLevel := Level.Info,
    assembly / test := {},
    assembly / assemblyJarName := s"${name.value}-shaded_${scalaBinaryVersion.value}-${version.value}.jar",
    // We exclude jars first, and then we shade what is remaining. Note: the input here is only
    // `libraryDependencies` jars, not `.dependsOn(_)` jars.
    assembly / assemblyExcludedJars := {
      val cp = (assembly / fullClasspath).value
      val allowedPrefixes = Set("META_INF", "io", "json4s", "jackson", "paranamer",
        "parquet4s", "parquet-", "audience-annotations", "commons-pool")
      cp.filter { f =>
        !allowedPrefixes.exists(prefix => f.data.getName.startsWith(prefix))
      }
    },
    assembly / assemblyShadeRules := Seq(
      ShadeRule.rename("com.fasterxml.jackson.**" -> "shadedelta.@0").inAll,
      ShadeRule.rename("com.thoughtworks.paranamer.**" -> "shadedelta.@0").inAll,
      ShadeRule.rename("org.json4s.**" -> "shadedelta.@0").inAll,
      ShadeRule.rename("com.github.mjakubowski84.parquet4s.**" -> "shadedelta.@0").inAll,
      ShadeRule.rename("org.apache.commons.pool.**" -> "shadedelta.@0").inAll,
      ShadeRule.rename("org.apache.parquet.**" -> "shadedelta.@0").inAll,
      ShadeRule.rename("shaded.parquet.**" -> "shadedelta.@0").inAll,
      ShadeRule.rename("org.apache.yetus.audience.**" -> "shadedelta.@0").inAll
    ),
    assembly / assemblyMergeStrategy := {
      // Discard `module-info.class` to fix the `different file contents found` error.
      // TODO Upgrade SBT to 1.5 which will do this automatically
      case "module-info.class" => MergeStrategy.discard
      // Discard unused `parquet.thrift` so that we don't conflict the file used by the user
      case "parquet.thrift" => MergeStrategy.discard
      // Discard the jackson service configs that we don't need. These files are not shaded so
      // adding them may conflict with other jackson version used by the user.
      case PathList("META-INF", "services", xs @ _*) => MergeStrategy.discard
      // This project `.dependsOn` delta-storage, and its classes will be included by default
      // in this assembly jar. Manually discard them since it is already a compile-time dependency.
      case PathList("io", "delta", "storage", xs @ _*) => MergeStrategy.discard
      case x =>
        val oldStrategy = (assembly / assemblyMergeStrategy).value
        oldStrategy(x)
    },
    assembly / artifact := {
      val art = (assembly / artifact).value
      art.withClassifier(Some("assembly"))
    },
    addArtifact(assembly / artifact, assembly),

    // Unidoc setting
    unidocSourceFilePatterns += SourceFilePattern("io/delta/standalone/"),
    javaCheckstyleSettings("connectors/dev/checkstyle.xml")
  ).configureUnidoc()


/*
TODO (TD): Tests are failing for some reason
lazy val compatibility = (project in file("connectors/oss-compatibility-tests"))
  // depend on standalone test codes as well
  .dependsOn(standalone % "compile->compile;test->test")
  .dependsOn(spark % "test -> compile")
  .settings(
    name := "compatibility",
    commonSettings,
    skipReleaseSettings,
    libraryDependencies ++= Seq(
      // Test Dependencies
      "io.netty" % "netty-buffer"  % "4.1.63.Final" % "test",
      "org.scalatest" %% "scalatest" % "3.1.0" % "test",
      "commons-io" % "commons-io" % "2.8.0" % "test",
      "org.apache.spark" %% "spark-sql" % sparkVersion % "test",
      "org.apache.spark" %% "spark-catalyst" % sparkVersion % "test" classifier "tests",
      "org.apache.spark" %% "spark-core" % sparkVersion % "test" classifier "tests",
      "org.apache.spark" %% "spark-sql" % sparkVersion % "test" classifier "tests",
    )
  )
 */

lazy val goldenTables = (project in file("connectors/golden-tables"))
  .dependsOn(spark % "test") // depends on delta-spark
  .settings(
    name := "golden-tables",
    commonSettings,
    skipReleaseSettings,
    libraryDependencies ++= Seq(
      // Test Dependencies
      "org.scalatest" %% "scalatest" % scalaTestVersion % "test",
      "commons-io" % "commons-io" % "2.8.0" % "test",
      "org.apache.spark" %% "spark-sql" % sparkVersion % "test",
      "org.apache.spark" %% "spark-catalyst" % sparkVersion % "test" classifier "tests",
      "org.apache.spark" %% "spark-core" % sparkVersion % "test" classifier "tests",
      "org.apache.spark" %% "spark-sql" % sparkVersion % "test" classifier "tests"
    )
  )

def sqlDeltaImportScalaVersion(scalaBinaryVersion: String): String = {
  scalaBinaryVersion match {
    // sqlDeltaImport doesn't support 2.11. We return 2.12 so that we can resolve the dependencies
    // but we will not publish sqlDeltaImport with Scala 2.11.
    case "2.11" => "2.12"
    case _ => scalaBinaryVersion
  }
}

lazy val sqlDeltaImport = (project in file("connectors/sql-delta-import"))
  .dependsOn(spark)
  .settings (
    name := "sql-delta-import",
    commonSettings,
    skipReleaseSettings,
    publishArtifact := scalaBinaryVersion.value != "2.11",
    Test / publishArtifact := false,
    libraryDependencies ++= Seq(
      "io.netty" % "netty-buffer"  % "4.1.63.Final" % "test",
      "org.apache.spark" % ("spark-sql_" + sqlDeltaImportScalaVersion(scalaBinaryVersion.value)) % sparkVersion % "provided",
      "org.rogach" %% "scallop" % "3.5.1",
      "org.scalatest" %% "scalatest" % scalaTestVersionForConnectors % "test",
      "com.h2database" % "h2" % "1.4.200" % "test",
      "org.apache.spark" % ("spark-catalyst_" + sqlDeltaImportScalaVersion(scalaBinaryVersion.value)) % sparkVersion % "test",
      "org.apache.spark" % ("spark-core_" + sqlDeltaImportScalaVersion(scalaBinaryVersion.value)) % sparkVersion % "test",
      "org.apache.spark" % ("spark-sql_" + sqlDeltaImportScalaVersion(scalaBinaryVersion.value)) % sparkVersion % "test"
    )
  )

def flinkScalaVersion(scalaBinaryVersion: String): String = {
  scalaBinaryVersion match {
    // Flink doesn't support 2.13. We return 2.12 so that we can resolve the dependencies but we
    // will not publish Flink connector with Scala 2.13.
    case "2.13" => "2.12"
    case _ => scalaBinaryVersion
  }
}

lazy val flink = (project in file("connectors/flink"))
  .dependsOn(standaloneCosmetic % "provided")
  .dependsOn(kernelApi)
  .dependsOn(kernelDefaults)
  .settings (
    name := "delta-flink",
    commonSettings,
    releaseSettings,
    flinkMimaSettings,
    publishArtifact := scalaBinaryVersion.value == "2.12", // only publish once
    autoScalaLibrary := false, // exclude scala-library from dependencies
    Test / publishArtifact := false,
    pomExtra :=
      <url>https://github.com/delta-io/delta</url>
        <scm>
          <url>git@github.com:delta-io/delta.git</url>
          <connection>scm:git:git@github.com:delta-io/delta.git</connection>
        </scm>
        <developers>
          <developer>
            <id>pkubit-g</id>
            <name>Paweł Kubit</name>
            <url>https://github.com/pkubit-g</url>
          </developer>
          <developer>
            <id>kristoffSC</id>
            <name>Krzysztof Chmielewski</name>
            <url>https://github.com/kristoffSC</url>
          </developer>
        </developers>,
    crossPaths := false,
    libraryDependencies ++= Seq(
      "org.apache.flink" % "flink-parquet" % flinkVersion % "provided",
      "org.apache.flink" % "flink-table-common" % flinkVersion % "provided",
      "org.apache.hadoop" % "hadoop-client" % hadoopVersion % "provided",
      "org.apache.flink" % "flink-connector-files" % flinkVersion % "provided",
      "org.apache.flink" % "flink-table-runtime" % flinkVersion % "provided",
      "org.apache.flink" % "flink-scala_2.12" % flinkVersion % "provided",
      "org.apache.flink" % "flink-connector-hive_2.12" % flinkVersion % "provided",
      "org.apache.flink" % "flink-table-planner_2.12" % flinkVersion % "provided",

      "org.apache.flink" % "flink-connector-files" % flinkVersion % "test" classifier "tests",
      "org.apache.flink" % "flink-runtime-web" % flinkVersion % "test",
      "org.apache.flink" % "flink-sql-gateway-api" % flinkVersion % "test",
      "org.apache.flink" % "flink-connector-test-utils" % flinkVersion % "test",
      "org.apache.flink" % "flink-clients" % flinkVersion % "test",
      "org.apache.flink" % "flink-test-utils" % flinkVersion % "test",
      "org.apache.hadoop" % "hadoop-common" % hadoopVersion % "test" classifier "tests",
      "org.mockito" % "mockito-inline" % "4.11.0" % "test",
      "net.aichler" % "jupiter-interface" % JupiterKeys.jupiterVersion.value % Test,
      "org.junit.vintage" % "junit-vintage-engine" % "5.8.2" % "test",
      "org.mockito" % "mockito-junit-jupiter" % "4.11.0" % "test",
      "org.junit.jupiter" % "junit-jupiter-params" % "5.8.2" % "test",
      "io.github.artsok" % "rerunner-jupiter" % "2.1.6" % "test",

      // Exclusions due to conflicts with Flink's libraries from table planer, hive, calcite etc.
      "org.apache.hive" % "hive-metastore" % "3.1.2" % "test" excludeAll(
        ExclusionRule("org.apache.avro", "avro"),
        ExclusionRule("org.slf4j", "slf4j-log4j12"),
        ExclusionRule("org.pentaho"),
        ExclusionRule("org.apache.hbase"),
        ExclusionRule("org.apache.hbase"),
        ExclusionRule("co.cask.tephra"),
        ExclusionRule("com.google.code.findbugs", "jsr305"),
        ExclusionRule("org.eclipse.jetty.aggregate", "module: 'jetty-all"),
        ExclusionRule("org.eclipse.jetty.orbit", "javax.servlet"),
        ExclusionRule("org.apache.parquet", "parquet-hadoop-bundle"),
        ExclusionRule("com.tdunning", "json"),
        ExclusionRule("javax.transaction", "transaction-api"),
        ExclusionRule("'com.zaxxer", "HikariCP"),
      ),
      // Exclusions due to conflicts with Flink's libraries from table planer, hive, calcite etc.
      "org.apache.hive" % "hive-exec" % "3.1.2" % "test" classifier "core" excludeAll(
        ExclusionRule("'org.apache.avro", "avro"),
        ExclusionRule("org.slf4j", "slf4j-log4j12"),
        ExclusionRule("org.pentaho"),
        ExclusionRule("com.google.code.findbugs", "jsr305"),
        ExclusionRule("org.apache.calcite.avatica"),
        ExclusionRule("org.apache.calcite"),
        ExclusionRule("org.apache.hive", "hive-llap-tez"),
        ExclusionRule("org.apache.logging.log4j"),
        ExclusionRule("com.google.protobuf", "protobuf-java"),
      ),
    ),
    // generating source java class with version number to be passed during commit to the DeltaLog as engine info
    // (part of transaction's metadata)
    Compile / sourceGenerators += Def.task {
      val file = (Compile / sourceManaged).value / "io" / "delta" / "flink" / "internal" / "Meta.java"
      IO.write(file,
        s"""package io.delta.flink.internal;
           |
           |final public class Meta {
           |  public static final String FLINK_VERSION = "${flinkVersion}";
           |  public static final String CONNECTOR_VERSION = "${version.value}";
           |}
           |""".stripMargin)
      Seq(file)
    },

    // Unidoc settings
    unidocSourceFilePatterns += SourceFilePattern("io/delta/flink/"),
    // TODO: this is the config that was used before archiving connectors but it has
    //  standalone-specific import orders
    javaCheckstyleSettings("connectors/dev/checkstyle.xml")
  ).configureUnidoc()

/**
 * Get list of python files and return the mapping between source files and target paths
 * in the generated package JAR.
 */
def listPythonFiles(pythonBase: File): Seq[(File, String)] = {
  val pythonExcludeDirs = pythonBase / "lib" :: pythonBase / "doc" :: pythonBase / "bin" :: Nil
  import scala.collection.JavaConverters._
  val pythonFiles = Files.walk(pythonBase.toPath).iterator().asScala
    .map { path => path.toFile() }
    .filter { file => file.getName.endsWith(".py") && ! file.getName.contains("test") }
    .filter { file => ! pythonExcludeDirs.exists { base => IO.relativize(base, file).nonEmpty} }
    .toSeq

  pythonFiles pair Path.relativeTo(pythonBase)
}

ThisBuild / parallelExecution := false

val createTargetClassesDir = taskKey[Unit]("create target classes dir")

/*
 ******************
 * Project groups *
 ******************
 */

// Don't use these groups for any other projects
lazy val sparkGroup = project
  .aggregate(spark, contribs, storage, storageS3DynamoDB, iceberg, testDeltaIcebergJar, sharing)
  .settings(
    // crossScalaVersions must be set to Nil on the aggregating project
    crossScalaVersions := Nil,
    publishArtifact := false,
    publish / skip := false,
  )

lazy val kernelGroup = project
  .aggregate(kernelApi, kernelDefaults)
  .settings(
    // crossScalaVersions must be set to Nil on the aggregating project
    crossScalaVersions := Nil,
    publishArtifact := false,
    publish / skip := false,
    unidocSourceFilePatterns := {
      (kernelApi / unidocSourceFilePatterns).value.scopeToProject(kernelApi) ++
      (kernelDefaults / unidocSourceFilePatterns).value.scopeToProject(kernelDefaults)
    }
  ).configureUnidoc(docTitle = "Delta Kernel")

/*
 ***********************
 * ScalaStyle settings *
 ***********************
 */
ThisBuild / scalastyleConfig := baseDirectory.value / "scalastyle-config.xml"

lazy val compileScalastyle = taskKey[Unit]("compileScalastyle")
lazy val testScalastyle = taskKey[Unit]("testScalastyle")

lazy val scalaStyleSettings = Seq(
  compileScalastyle := (Compile / scalastyle).toTask("").value,

  Compile / compile := ((Compile / compile) dependsOn compileScalastyle).value,

  testScalastyle := (Test / scalastyle).toTask("").value,

  Test / test := ((Test / test) dependsOn testScalastyle).value
)

/*
 ****************************
 * Java checkstyle settings *
 ****************************
 */

def javaCheckstyleSettings(checkstyleFile: String): Def.SettingsDefinition = {
  // Can be run explicitly via: build/sbt $module/checkstyle
  // Will automatically be run during compilation (e.g. build/sbt compile)
  // and during tests (e.g. build/sbt test)
  Seq(
    checkstyleConfigLocation := CheckstyleConfigLocation.File(checkstyleFile),
    checkstyleSeverityLevel := Some(CheckstyleSeverityLevel.Error),
    (Compile / checkstyle) := (Compile / checkstyle).triggeredBy(Compile / compile).value,
    (Test / checkstyle) := (Test / checkstyle).triggeredBy(Test / compile).value
  )
}

/*
 ********************
 * Release settings *
 ********************
 */
import ReleaseTransformations._

lazy val skipReleaseSettings = Seq(
  publishArtifact := false,
  publish / skip := true
)


// Release settings for artifact that contains only Java source code
lazy val javaOnlyReleaseSettings = releaseSettings ++ Seq(
  // drop off Scala suffix from artifact names
  crossPaths := false,

  // we publish jars for each scalaVersion in crossScalaVersions. however, we only need to publish
  // one java jar. thus, only do so when the current scala version == default scala version
  publishArtifact := {
    val (expMaj, expMin, _) = getMajorMinorPatch(default_scala_version.value)
    s"$expMaj.$expMin" == scalaBinaryVersion.value
  },

  // exclude scala-library from dependencies in generated pom.xml
  autoScalaLibrary := false,
)

lazy val releaseSettings = Seq(
  publishMavenStyle := true,
  publishArtifact := true,
  Test / publishArtifact := false,
  releasePublishArtifactsAction := PgpKeys.publishSigned.value,
  releaseCrossBuild := true,
  pgpPassphrase := sys.env.get("PGP_PASSPHRASE").map(_.toArray),

  // TODO: This isn't working yet ...
  sonatypeProfileName := "io.delta", // sonatype account domain name prefix / group ID
  credentials += Credentials(
    "Sonatype Nexus Repository Manager",
    "oss.sonatype.org",
    sys.env.getOrElse("SONATYPE_USERNAME", ""),
    sys.env.getOrElse("SONATYPE_PASSWORD", "")
  ),
  publishTo := {
    val nexus = "https://oss.sonatype.org/"
    if (isSnapshot.value) {
      Some("snapshots" at nexus + "content/repositories/snapshots")
    } else {
      Some("releases"  at nexus + "service/local/staging/deploy/maven2")
    }
  },
  licenses += ("Apache-2.0", url("http://www.apache.org/licenses/LICENSE-2.0")),
  pomExtra :=
    <url>https://delta.io/</url>
      <scm>
        <url>git@github.com:delta-io/delta.git</url>
        <connection>scm:git:git@github.com:delta-io/delta.git</connection>
      </scm>
      <developers>
        <developer>
          <id>marmbrus</id>
          <name>Michael Armbrust</name>
          <url>https://github.com/marmbrus</url>
        </developer>
        <developer>
          <id>brkyvz</id>
          <name>Burak Yavuz</name>
          <url>https://github.com/brkyvz</url>
        </developer>
        <developer>
          <id>jose-torres</id>
          <name>Jose Torres</name>
          <url>https://github.com/jose-torres</url>
        </developer>
        <developer>
          <id>liwensun</id>
          <name>Liwen Sun</name>
          <url>https://github.com/liwensun</url>
        </developer>
        <developer>
          <id>mukulmurthy</id>
          <name>Mukul Murthy</name>
          <url>https://github.com/mukulmurthy</url>
        </developer>
        <developer>
          <id>tdas</id>
          <name>Tathagata Das</name>
          <url>https://github.com/tdas</url>
        </developer>
        <developer>
          <id>zsxwing</id>
          <name>Shixiong Zhu</name>
          <url>https://github.com/zsxwing</url>
        </developer>
        <developer>
          <id>scottsand-db</id>
          <name>Scott Sandre</name>
          <url>https://github.com/scottsand-db</url>
        </developer>
        <developer>
          <id>windpiger</id>
          <name>Jun Song</name>
          <url>https://github.com/windpiger</url>
        </developer>
      </developers>
)

// Looks like some of release settings should be set for the root project as well.
publishArtifact := false  // Don't release the root project
publish / skip := true
publishTo := Some("snapshots" at "https://oss.sonatype.org/content/repositories/snapshots")
releaseCrossBuild := false  // Don't use sbt-release's cross facility
releaseProcess := Seq[ReleaseStep](
  checkSnapshotDependencies,
  inquireVersions,
  runTest,
  setReleaseVersion,
  commitReleaseVersion,
  tagRelease,
  releaseStepCommandAndRemaining("+publishSigned"),
  // Do NOT use `sonatypeBundleRelease` - it will actually release to Maven! We want to do that
  // manually.
  //
  // Do NOT use `sonatypePromote` - it will promote the closed staging repository (i.e. sync to
  //                                Maven central)
  //
  // See https://github.com/xerial/sbt-sonatype#publishing-your-artifact.
  //
  // - sonatypePrepare: Drop the existing staging repositories (if exist) and create a new staging
  //                    repository using sonatypeSessionName as a unique key
  // - sonatypeBundleUpload: Upload your local staging folder contents to a remote Sonatype
  //                         repository
  // - sonatypeClose: closes your staging repository at Sonatype. This step verifies Maven central
  //                  sync requirement, GPG-signature, javadoc and source code presence, pom.xml
  //                  settings, etc
  // TODO: this isn't working yet
  // releaseStepCommand("sonatypePrepare; sonatypeBundleUpload; sonatypeClose"),
  setNextVersion,
  commitNextVersion
)<|MERGE_RESOLUTION|>--- conflicted
+++ resolved
@@ -283,12 +283,9 @@
       "commons-io" % "commons-io" % "2.8.0" % "test",
       "com.novocode" % "junit-interface" % "0.11" % "test",
       "org.slf4j" % "slf4j-log4j12" % "1.7.36" % "test",
-<<<<<<< HEAD
-=======
       // JMH dependencies allow writing micro-benchmarks for testing performance of components.
       // JMH has framework to define benchmarks and takes care of many common functionalities
       // such as warm runs, cold runs, defining benchmark parameter variables etc.
->>>>>>> 6c4d8609
       "org.openjdk.jmh" % "jmh-core" % "1.37" % "test",
       "org.openjdk.jmh" % "jmh-generator-annprocess" % "1.37" % "test",
 
