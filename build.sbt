/*
 * Copyright (2021) The Delta Lake Project Authors.
 *
 * Licensed under the Apache License, Version 2.0 (the "License");
 * you may not use this file except in compliance with the License.
 * You may obtain a copy of the License at
 *
 * http://www.apache.org/licenses/LICENSE-2.0
 *
 * Unless required by applicable law or agreed to in writing, software
 * distributed under the License is distributed on an "AS IS" BASIS,
 * WITHOUT WARRANTIES OR CONDITIONS OF ANY KIND, either express or implied.
 * See the License for the specific language governing permissions and
 * limitations under the License.
 */

import java.nio.file.Files

<<<<<<< HEAD
val sparkVersion = "3.2.0"
scalaVersion := "2.12.10"

lazy val commonSettings = Seq(
  organization := "io.delta",
  scalaVersion := "2.12.10",
  fork := true,
resolvers += "Apache Spark RC1" at
  "https://repository.apache.org/content/repositories/orgapachespark-1388"
=======
val sparkVersion = "3.1.1"
scalaVersion := "2.12.14"

lazy val commonSettings = Seq(
  organization := "io.delta",
  scalaVersion := "2.12.14",
  fork := true
>>>>>>> 3ffb30d8
)

lazy val core = (project in file("core"))
  .enablePlugins(GenJavadocPlugin, JavaUnidocPlugin, ScalaUnidocPlugin, Antlr4Plugin)
  .settings (
    name := "delta-core",
    commonSettings,
    scalaStyleSettings,
    mimaSettings,
    unidocSettings,
    releaseSettings,
    libraryDependencies ++= Seq(
      // Adding test classifier seems to break transitive resolution of the core dependencies
      "org.apache.spark" %% "spark-hive" % sparkVersion % "provided",
      "org.apache.spark" %% "spark-sql" % sparkVersion % "provided",
      "org.apache.spark" %% "spark-core" % sparkVersion % "provided",
      "org.apache.spark" %% "spark-catalyst" % sparkVersion % "provided",

      // Test deps
      "org.scalatest" %% "scalatest" % "3.1.0" % "test",
      "junit" % "junit" % "4.12" % "test",
      "com.novocode" % "junit-interface" % "0.11" % "test",
      "org.apache.spark" %% "spark-catalyst" % sparkVersion % "test" classifier "tests",
      "org.apache.spark" %% "spark-core" % sparkVersion % "test" classifier "tests",
      "org.apache.spark" %% "spark-sql" % sparkVersion % "test" classifier "tests",
      "org.apache.spark" %% "spark-hive" % sparkVersion % "test" classifier "tests",

      // Compiler plugins
      // -- Bump up the genjavadoc version explicitly to 0.18 to work with Scala 2.12
      compilerPlugin("com.typesafe.genjavadoc" %% "genjavadoc-plugin" % "0.18" cross CrossVersion.full)
    ),
    Compile / packageBin / mappings := (Compile / packageBin / mappings).value ++
        listPythonFiles(baseDirectory.value.getParentFile / "python"),

    Antlr4 / antlr4Version:= "4.8",
    Antlr4 / antlr4PackageName := Some("io.delta.sql.parser"),
    Antlr4 / antlr4GenListener := true,
    Antlr4 / antlr4GenVisitor := true,

    Test / testOptions += Tests.Argument("-oDF"),
    Test / testOptions += Tests.Argument(TestFrameworks.JUnit, "-v", "-a"),

    // Don't execute in parallel since we can't have multiple Sparks in the same JVM
    Test / parallelExecution := false,

    scalacOptions ++= Seq(
      "-target:jvm-1.8",
      "-P:genjavadoc:strictVisibility=true" // hide package private types and methods in javadoc
    ),

    javaOptions += "-Xmx1024m",

    // Configurations to speed up tests and reduce memory footprint
    Test / javaOptions ++= Seq(
      "-Dspark.ui.enabled=false",
      "-Dspark.ui.showConsoleProgress=false",
      "-Dspark.databricks.delta.snapshotPartitions=2",
      "-Dspark.sql.shuffle.partitions=5",
      "-Ddelta.log.cacheSize=3",
      "-Dspark.sql.sources.parallelPartitionDiscovery.parallelism=5",
      "-Xmx1024m"
    ),

    // Hack to avoid errors related to missing repo-root/target/scala-2.12/classes/
    createTargetClassesDir := {
      val dir = baseDirectory.value.getParentFile / "target" / "scala-2.12" / "classes"
      Files.createDirectories(dir.toPath)
    },
    Compile / compile := ((Compile / compile) dependsOn createTargetClassesDir).value
  )

lazy val contribs = (project in file("contribs"))
  .dependsOn(core % "compile->compile;test->test;provided->provided")
  .settings (
    name := "delta-contribs",
    commonSettings,
    scalaStyleSettings,
    releaseSettings,
    Compile / packageBin / mappings := (Compile / packageBin / mappings).value ++
      listPythonFiles(baseDirectory.value.getParentFile / "python"),

    Test / testOptions += Tests.Argument("-oDF"),
    Test / testOptions += Tests.Argument(TestFrameworks.JUnit, "-v", "-a"),

    // Don't execute in parallel since we can't have multiple Sparks in the same JVM
    Test / parallelExecution := false,

    scalacOptions ++= Seq(
      "-target:jvm-1.8"
    ),

    javaOptions += "-Xmx1024m",

    // Configurations to speed up tests and reduce memory footprint
    Test / javaOptions ++= Seq(
      "-Dspark.ui.enabled=false",
      "-Dspark.ui.showConsoleProgress=false",
      "-Dspark.databricks.delta.snapshotPartitions=2",
      "-Dspark.sql.shuffle.partitions=5",
      "-Ddelta.log.cacheSize=3",
      "-Dspark.sql.sources.parallelPartitionDiscovery.parallelism=5",
      "-Xmx1024m"
    ),

    // Hack to avoid errors related to missing repo-root/target/scala-2.12/classes/
    createTargetClassesDir := {
      val dir = baseDirectory.value.getParentFile / "target" / "scala-2.12" / "classes"
      Files.createDirectories(dir.toPath)
    },
    Compile / compile := ((Compile / compile) dependsOn createTargetClassesDir).value
  )

/**
 * Get list of python files and return the mapping between source files and target paths
 * in the generated package JAR.
 */
def listPythonFiles(pythonBase: File): Seq[(File, String)] = {
  val pythonExcludeDirs = pythonBase / "lib" :: pythonBase / "doc" :: pythonBase / "bin" :: Nil
  import scala.collection.JavaConverters._
  val pythonFiles = Files.walk(pythonBase.toPath).iterator().asScala
    .map { path => path.toFile() }
    .filter { file => file.getName.endsWith(".py") && ! file.getName.contains("test") }
    .filter { file => ! pythonExcludeDirs.exists { base => IO.relativize(base, file).nonEmpty} }
    .toSeq

  pythonFiles pair Path.relativeTo(pythonBase)
}

ThisBuild / parallelExecution := false

val createTargetClassesDir = taskKey[Unit]("create target classes dir")

/*
 ***********************
 * ScalaStyle settings *
 ***********************
 */
ThisBuild / scalastyleConfig := baseDirectory.value / "scalastyle-config.xml"

lazy val compileScalastyle = taskKey[Unit]("compileScalastyle")
lazy val testScalastyle = taskKey[Unit]("testScalastyle")

lazy val scalaStyleSettings = Seq(
  compileScalastyle := (Compile / scalastyle).toTask("").value,

  Compile / compile := ((Compile / compile) dependsOn compileScalastyle).value,

  testScalastyle := (Test / scalastyle).toTask("").value,

  Test / test := ((Test / test) dependsOn testScalastyle).value
)

/*
 ********************
 *  MIMA settings   *
 ********************
 */
def getPrevVersion(currentVersion: String): String = {
  implicit def extractInt(str: String): Int = {
    """\d+""".r.findFirstIn(str).map(java.lang.Integer.parseInt).getOrElse {
      throw new Exception(s"Could not extract version number from $str in $version")
    }
  }

  val (major, minor, patch): (Int, Int, Int) = {
    currentVersion.split("\\.").toList match {
      case majorStr :: minorStr :: patchStr :: _ =>
        (majorStr, minorStr, patchStr)
      case _ => throw new Exception(s"Could not find previous version for $version.")
    }
  }

  val majorToLastMinorVersions = Map(
    0 -> 8
  )
  if (minor == 0) {  // 1.0.0
    val prevMinor = majorToLastMinorVersions.getOrElse(major - 1, {
      throw new Exception(s"Last minor version of ${major - 1}.x.x not configured.")
    })
    s"${major - 1}.$prevMinor.0"  // 1.0.0 -> 0.8.0
  } else if (patch == 0) {
    s"$major.${minor - 1}.0"      // 1.1.0 -> 1.0.0
  } else {
    s"$major.$minor.${patch - 1}" // 1.1.1 -> 1.1.0
  }
}

lazy val mimaSettings = Seq(
  Test / test := ((Test / test) dependsOn mimaReportBinaryIssues).value,
  mimaPreviousArtifacts := Set("io.delta" %% "delta-core" %  getPrevVersion(version.value)),
  mimaBinaryIssueFilters ++= MimaExcludes.ignoredABIProblems
)

/*
 *******************
 * Unidoc settings *
 *******************
 */

// Explicitly remove source files by package because these docs are not formatted well for Javadocs
def ignoreUndocumentedPackages(packages: Seq[Seq[java.io.File]]): Seq[Seq[java.io.File]] = {
  packages
    .map(_.filterNot(_.getName.contains("$")))
    .map(_.filterNot(_.getCanonicalPath.contains("io/delta/sql")))
    .map(_.filterNot(_.getCanonicalPath.contains("io/delta/tables/execution")))
    .map(_.filterNot(_.getCanonicalPath.contains("spark")))
}

lazy val unidocSettings = Seq(
  
  // Configure Scala unidoc
  ScalaUnidoc / unidoc / scalacOptions ++= Seq(
    "-skip-packages", "org:com:io.delta.sql:io.delta.tables.execution",
    "-doc-title", "Delta Lake " + version.value.replaceAll("-SNAPSHOT", "") + " ScalaDoc"
  ),

  // Configure Java unidoc
  JavaUnidoc / unidoc / javacOptions := Seq(
    "-public",
    "-exclude", "org:com:io.delta.sql:io.delta.tables.execution",
    "-windowtitle", "Delta Lake " + version.value.replaceAll("-SNAPSHOT", "") + " JavaDoc",
    "-noqualifier", "java.lang",
    "-tag", "return:X",
    // `doclint` is disabled on Circle CI. Need to enable it manually to test our javadoc.
    "-Xdoclint:all"
  ),

  JavaUnidoc / unidoc / unidocAllSources := {
    ignoreUndocumentedPackages((JavaUnidoc / unidoc / unidocAllSources).value)
  },

  // Ensure unidoc is run with tests
  Test / test := ((Test / test) dependsOn (Compile / unidoc)).value
)

resolvers += "Apache Spark RC6" at
  "https://repository.apache.org/content/repositories/orgapachespark-1393"

/*
 ********************
 * Release settings *
 ********************
 */
import ReleaseTransformations._

lazy val releaseSettings = Seq(
  publishMavenStyle := true,

  publishTo := {
    val nexus = "https://oss.sonatype.org/"
    if (isSnapshot.value) {
      Some("snapshots" at nexus + "content/repositories/snapshots")
    } else {
      Some("releases"  at nexus + "service/local/staging/deploy/maven2")
    }
  },

  releasePublishArtifactsAction := PgpKeys.publishSigned.value,

  releaseCrossBuild := true,

  releaseProcess := Seq[ReleaseStep](
    checkSnapshotDependencies,
    inquireVersions,
    runTest,
    setReleaseVersion,
    commitReleaseVersion,
    tagRelease,
    releaseStepCommandAndRemaining("+publishLocalSigned"),
    setNextVersion,
    commitNextVersion
  ),

  licenses += ("Apache-2.0", url("http://www.apache.org/licenses/LICENSE-2.0")),

  pomExtra :=
    <url>https://delta.io/</url>
      <scm>
        <url>git@github.com:delta-io/delta.git</url>
        <connection>scm:git:git@github.com:delta-io/delta.git</connection>
      </scm>
      <developers>
        <developer>
          <id>marmbrus</id>
          <name>Michael Armbrust</name>
          <url>https://github.com/marmbrus</url>
        </developer>
        <developer>
          <id>brkyvz</id>
          <name>Burak Yavuz</name>
          <url>https://github.com/brkyvz</url>
        </developer>
        <developer>
          <id>jose-torres</id>
          <name>Jose Torres</name>
          <url>https://github.com/jose-torres</url>
        </developer>
        <developer>
          <id>liwensun</id>
          <name>Liwen Sun</name>
          <url>https://github.com/liwensun</url>
        </developer>
        <developer>
          <id>mukulmurthy</id>
          <name>Mukul Murthy</name>
          <url>https://github.com/mukulmurthy</url>
        </developer>
        <developer>
          <id>tdas</id>
          <name>Tathagata Das</name>
          <url>https://github.com/tdas</url>
        </developer>
        <developer>
          <id>zsxwing</id>
          <name>Shixiong Zhu</name>
          <url>https://github.com/zsxwing</url>
        </developer>
      </developers>
)

// Looks like some of release settings should be set for the root project as well.
publishArtifact := false  // Don't release the root project
publish := {}
publishTo := Some("snapshots" at "https://oss.sonatype.org/content/repositories/snapshots")
releaseCrossBuild := false<|MERGE_RESOLUTION|>--- conflicted
+++ resolved
@@ -16,25 +16,13 @@
 
 import java.nio.file.Files
 
-<<<<<<< HEAD
 val sparkVersion = "3.2.0"
-scalaVersion := "2.12.10"
-
-lazy val commonSettings = Seq(
-  organization := "io.delta",
-  scalaVersion := "2.12.10",
-  fork := true,
-resolvers += "Apache Spark RC1" at
-  "https://repository.apache.org/content/repositories/orgapachespark-1388"
-=======
-val sparkVersion = "3.1.1"
 scalaVersion := "2.12.14"
 
 lazy val commonSettings = Seq(
   organization := "io.delta",
   scalaVersion := "2.12.14",
   fork := true
->>>>>>> 3ffb30d8
 )
 
 lazy val core = (project in file("core"))
