/*
 * Copyright (2023) The Delta Lake Project Authors.
 *
 * Licensed under the Apache License, Version 2.0 (the "License");
 * you may not use this file except in compliance with the License.
 * You may obtain a copy of the License at
 *
 * http://www.apache.org/licenses/LICENSE-2.0
 *
 * Unless required by applicable law or agreed to in writing, software
 * distributed under the License is distributed on an "AS IS" BASIS,
 * WITHOUT WARRANTIES OR CONDITIONS OF ANY KIND, either express or implied.
 * See the License for the specific language governing permissions and
 * limitations under the License.
 */

package io.delta.kernel.internal.replay;

import java.io.IOException;
import java.io.UncheckedIOException;
import java.util.Iterator;
import java.util.List;
import java.util.NoSuchElementException;
import java.util.Optional;

import io.delta.kernel.client.TableClient;
import io.delta.kernel.data.ColumnarBatch;
import io.delta.kernel.types.StructType;
import io.delta.kernel.utils.CloseableIterator;
import io.delta.kernel.utils.FileStatus;

<<<<<<< HEAD
import io.delta.kernel.internal.util.Tuple2;
=======
import io.delta.kernel.internal.InternalScanFileUtils;
import io.delta.kernel.internal.util.FileNames;
>>>>>>> 3f1c4f32
import io.delta.kernel.internal.util.Utils;
import static io.delta.kernel.internal.util.Utils.singletonCloseableIterator;

/**
 * This class takes as input a list of delta files (.json, .checkpoint.parquet) and produces an
 * iterator of (ColumnarBatch, isFromCheckpoint) tuples, where the schema of the
 * ColumnarBatch semantically represents actions (or, a subset of action fields) parsed from
 * the Delta Log.
 * <p>
 * Users must pass in a `readSchema` to select which actions and sub-fields they want to consume.
 */
<<<<<<< HEAD
class ActionsIterator implements CloseableIterator<Tuple2<ColumnarBatch, Boolean>> {
=======
class ActionsIterator implements CloseableIterator<ActionWrapper> {
>>>>>>> 3f1c4f32
    private final TableClient tableClient;

    /**
     * Iterator over the files.
     * <p>
     * Each file will be split (by 1, or more) to yield an iterator of FileDataReadResults.
     */
    private final Iterator<FileStatus> filesIter;

    private final StructType readSchema;

    /**
     * The current (FileDataReadResult, isFromCheckpoint) tuple. Whenever this iterator
     * is exhausted, we will try and fetch the next one from the `filesIter`.
     * <p>
     * If it is ever empty, that means there are no more batches to produce.
     */
<<<<<<< HEAD
    private Optional<CloseableIterator<Tuple2<ColumnarBatch, Boolean>>> actionsIter;
=======
    private Optional<CloseableIterator<ActionWrapper>> actionsIter;
>>>>>>> 3f1c4f32

    private boolean closed;

    ActionsIterator(
            TableClient tableClient,
            List<FileStatus> files,
            StructType readSchema) {
        this.tableClient = tableClient;
        this.filesIter = files.iterator();
        this.readSchema = readSchema;
        this.actionsIter = Optional.empty();
    }

    @Override
    public boolean hasNext() {
        if (closed) {
            throw new IllegalStateException("Can't call `hasNext` on a closed iterator.");
        }

        tryEnsureNextActionsIterIsReady();

        // By definition of tryEnsureNextActionsIterIsReady, we know that if actionsIter
        // is non-empty then it has a next element

        return actionsIter.isPresent();
    }

    /**
     * @return a tuple of (ColumnarBatch, isFromCheckpoint), where ColumnarBatch conforms
     * to the instance {@link #readSchema}.
     */
    @Override
<<<<<<< HEAD
    public Tuple2<ColumnarBatch, Boolean> next() {
=======
    public ActionWrapper next() {
>>>>>>> 3f1c4f32
        if (closed) {
            throw new IllegalStateException("Can't call `next` on a closed iterator.");
        }

        if (!hasNext()) {
            throw new NoSuchElementException("No next element");
        }

        return actionsIter.get().next();
    }

    @Override
    public void close() throws IOException {
        if (!closed && actionsIter.isPresent()) {
            actionsIter.get().close();
            actionsIter = Optional.empty();
            closed = true;
        }
    }

    /**
     * If the current `actionsIter` has no more elements, this function finds the next
     * non-empty file in `filesIter` and uses it to set `actionsIter`.
     */
    private void tryEnsureNextActionsIterIsReady() {
        if (actionsIter.isPresent()) {
            // This iterator already has a next element, so we can exit early;
            if (actionsIter.get().hasNext()) {
                return;
            }

            // Clean up resources
            Utils.closeCloseables(actionsIter.get());

            // Set this to empty since we don't know if there's a next file yet
            actionsIter = Optional.empty();
        }

        // Search for the next non-empty file and use that iter
        while (filesIter.hasNext()) {
            actionsIter = Optional.of(getNextActionsIter());

            if (actionsIter.get().hasNext()) {
                // It is ready, we are done
                return;
            }

            // It was an empty file. Clean up resources
            Utils.closeCloseables(actionsIter.get());

            // Set this to empty since we don't know if there's a next file yet
            actionsIter = Optional.empty();
        }
    }

    /**
     * Get the next file from `filesIter` (.json or .checkpoint.parquet), contextualize it
     * (allow the connector to split it), and then read it + inject the `isFromCheckpoint`
     * information.
     * <p>
     * Requires that `filesIter.hasNext` is true.
     */
<<<<<<< HEAD
    private CloseableIterator<Tuple2<ColumnarBatch, Boolean>> getNextActionsIter() {
=======
    private CloseableIterator<ActionWrapper> getNextActionsIter() {
>>>>>>> 3f1c4f32
        final FileStatus nextFile = filesIter.next();

        // TODO: [#1965] It should be possible to read our JSON and parquet files
        //       many-at-once instead of one at a time.

        try {
            if (nextFile.getPath().endsWith(".json")) {
<<<<<<< HEAD
=======
                final JsonHandler jsonHandler = tableClient.getJsonHandler();
                final long fileVersion = FileNames.deltaVersion(nextFile.getPath());

                // Convert the `nextFile` FileStatus into an internal ScanFile Row and then
                // allow the connector to contextualize it (i.e. perform any splitting)
                final CloseableIterator<FileReadContext> fileReadContextIter =
                    jsonHandler.contextualizeFileReads(
                        Utils.singletonCloseableIterator(
                            InternalScanFileUtils.generateScanFileRow(nextFile)),
                        ALWAYS_TRUE
                    );

                iteratorsToClose[0] = fileReadContextIter;

>>>>>>> 3f1c4f32
                // Read that file
                final CloseableIterator<ColumnarBatch> dataIter =
                    tableClient.getJsonHandler().readJsonFiles(
                        singletonCloseableIterator(nextFile),
                        readSchema,
                        Optional.empty());

<<<<<<< HEAD
                return combine(dataIter, false /* isFromCheckpoint */);
            } else if (nextFile.getPath().endsWith(".parquet")) {
                final CloseableIterator<ColumnarBatch> dataIter =
=======
                iteratorsToClose[1] = fileReadDataIter;

                return combine(fileReadDataIter, false /* isFromCheckpoint */, fileVersion);
            } else if (nextFile.getPath().endsWith(".parquet")) {
                final ParquetHandler parquetHandler = tableClient.getParquetHandler();
                final long fileVersion = FileNames.checkpointVersion(nextFile.getPath());

                // Convert the `nextFile` FileStatus into an internal ScanFile Row and then
                // allow the connector to contextualize it (i.e. perform any splitting)
                final CloseableIterator<FileReadContext> fileReadContextIter =
                    parquetHandler.contextualizeFileReads(
                        Utils.singletonCloseableIterator(
                            InternalScanFileUtils.generateScanFileRow(nextFile)),
                        ALWAYS_TRUE);

                iteratorsToClose[0] = fileReadContextIter;

                // Read that file
                final CloseableIterator<FileDataReadResult> fileReadDataIter =
>>>>>>> 3f1c4f32
                    tableClient.getParquetHandler().readParquetFiles(
                        singletonCloseableIterator(nextFile),
                        readSchema,
                        Optional.empty());

<<<<<<< HEAD
                return combine(dataIter, true /* isFromCheckpoint */);
=======
                return combine(fileReadDataIter, true /* isFromCheckpoint */, fileVersion);
>>>>>>> 3f1c4f32
            } else {
                throw new IllegalStateException(
                    String.format("Unexpected log file path: %s", nextFile.getPath())
                );
            }
        } catch (IOException ex) {
            throw new UncheckedIOException(ex);
        }
    }

    /**
     * Take input (iterator<T>, boolean) and produce an iterator<T, boolean>.
     */
<<<<<<< HEAD
    private CloseableIterator<Tuple2<ColumnarBatch, Boolean>> combine(
            CloseableIterator<ColumnarBatch> fileReadDataIter,
            boolean isFromCheckpoint) {
        return new CloseableIterator<Tuple2<ColumnarBatch, Boolean>>() {
=======
    private CloseableIterator<ActionWrapper> combine(
            CloseableIterator<FileDataReadResult> fileReadDataIter,
            boolean isFromCheckpoint,
            long version) {
        return new CloseableIterator<ActionWrapper>() {
>>>>>>> 3f1c4f32
            @Override
            public boolean hasNext() {
                return fileReadDataIter.hasNext();
            }

            @Override
<<<<<<< HEAD
            public Tuple2<ColumnarBatch, Boolean> next() {
                return new Tuple2<>(fileReadDataIter.next(), isFromCheckpoint);
=======
            public ActionWrapper next() {
                return new ActionWrapper(fileReadDataIter.next(), isFromCheckpoint, version);
>>>>>>> 3f1c4f32
            }

            @Override
            public void close() throws IOException {
                fileReadDataIter.close();
            }
        };
    }
}<|MERGE_RESOLUTION|>--- conflicted
+++ resolved
@@ -29,12 +29,7 @@
 import io.delta.kernel.utils.CloseableIterator;
 import io.delta.kernel.utils.FileStatus;
 
-<<<<<<< HEAD
-import io.delta.kernel.internal.util.Tuple2;
-=======
-import io.delta.kernel.internal.InternalScanFileUtils;
 import io.delta.kernel.internal.util.FileNames;
->>>>>>> 3f1c4f32
 import io.delta.kernel.internal.util.Utils;
 import static io.delta.kernel.internal.util.Utils.singletonCloseableIterator;
 
@@ -46,11 +41,7 @@
  * <p>
  * Users must pass in a `readSchema` to select which actions and sub-fields they want to consume.
  */
-<<<<<<< HEAD
-class ActionsIterator implements CloseableIterator<Tuple2<ColumnarBatch, Boolean>> {
-=======
 class ActionsIterator implements CloseableIterator<ActionWrapper> {
->>>>>>> 3f1c4f32
     private final TableClient tableClient;
 
     /**
@@ -63,16 +54,12 @@
     private final StructType readSchema;
 
     /**
-     * The current (FileDataReadResult, isFromCheckpoint) tuple. Whenever this iterator
+     * The current (ColumnarBatch, isFromCheckpoint) tuple. Whenever this iterator
      * is exhausted, we will try and fetch the next one from the `filesIter`.
      * <p>
      * If it is ever empty, that means there are no more batches to produce.
      */
-<<<<<<< HEAD
-    private Optional<CloseableIterator<Tuple2<ColumnarBatch, Boolean>>> actionsIter;
-=======
     private Optional<CloseableIterator<ActionWrapper>> actionsIter;
->>>>>>> 3f1c4f32
 
     private boolean closed;
 
@@ -105,11 +92,7 @@
      * to the instance {@link #readSchema}.
      */
     @Override
-<<<<<<< HEAD
-    public Tuple2<ColumnarBatch, Boolean> next() {
-=======
     public ActionWrapper next() {
->>>>>>> 3f1c4f32
         if (closed) {
             throw new IllegalStateException("Can't call `next` on a closed iterator.");
         }
@@ -172,11 +155,7 @@
      * <p>
      * Requires that `filesIter.hasNext` is true.
      */
-<<<<<<< HEAD
-    private CloseableIterator<Tuple2<ColumnarBatch, Boolean>> getNextActionsIter() {
-=======
     private CloseableIterator<ActionWrapper> getNextActionsIter() {
->>>>>>> 3f1c4f32
         final FileStatus nextFile = filesIter.next();
 
         // TODO: [#1965] It should be possible to read our JSON and parquet files
@@ -184,23 +163,8 @@
 
         try {
             if (nextFile.getPath().endsWith(".json")) {
-<<<<<<< HEAD
-=======
-                final JsonHandler jsonHandler = tableClient.getJsonHandler();
                 final long fileVersion = FileNames.deltaVersion(nextFile.getPath());
 
-                // Convert the `nextFile` FileStatus into an internal ScanFile Row and then
-                // allow the connector to contextualize it (i.e. perform any splitting)
-                final CloseableIterator<FileReadContext> fileReadContextIter =
-                    jsonHandler.contextualizeFileReads(
-                        Utils.singletonCloseableIterator(
-                            InternalScanFileUtils.generateScanFileRow(nextFile)),
-                        ALWAYS_TRUE
-                    );
-
-                iteratorsToClose[0] = fileReadContextIter;
-
->>>>>>> 3f1c4f32
                 // Read that file
                 final CloseableIterator<ColumnarBatch> dataIter =
                     tableClient.getJsonHandler().readJsonFiles(
@@ -208,41 +172,18 @@
                         readSchema,
                         Optional.empty());
 
-<<<<<<< HEAD
-                return combine(dataIter, false /* isFromCheckpoint */);
+                return combine(dataIter, false /* isFromCheckpoint */, fileVersion);
             } else if (nextFile.getPath().endsWith(".parquet")) {
+                final long fileVersion = FileNames.checkpointVersion(nextFile.getPath());
+
+                // Read that file
                 final CloseableIterator<ColumnarBatch> dataIter =
-=======
-                iteratorsToClose[1] = fileReadDataIter;
-
-                return combine(fileReadDataIter, false /* isFromCheckpoint */, fileVersion);
-            } else if (nextFile.getPath().endsWith(".parquet")) {
-                final ParquetHandler parquetHandler = tableClient.getParquetHandler();
-                final long fileVersion = FileNames.checkpointVersion(nextFile.getPath());
-
-                // Convert the `nextFile` FileStatus into an internal ScanFile Row and then
-                // allow the connector to contextualize it (i.e. perform any splitting)
-                final CloseableIterator<FileReadContext> fileReadContextIter =
-                    parquetHandler.contextualizeFileReads(
-                        Utils.singletonCloseableIterator(
-                            InternalScanFileUtils.generateScanFileRow(nextFile)),
-                        ALWAYS_TRUE);
-
-                iteratorsToClose[0] = fileReadContextIter;
-
-                // Read that file
-                final CloseableIterator<FileDataReadResult> fileReadDataIter =
->>>>>>> 3f1c4f32
                     tableClient.getParquetHandler().readParquetFiles(
                         singletonCloseableIterator(nextFile),
                         readSchema,
                         Optional.empty());
 
-<<<<<<< HEAD
-                return combine(dataIter, true /* isFromCheckpoint */);
-=======
-                return combine(fileReadDataIter, true /* isFromCheckpoint */, fileVersion);
->>>>>>> 3f1c4f32
+                return combine(dataIter, true /* isFromCheckpoint */, fileVersion);
             } else {
                 throw new IllegalStateException(
                     String.format("Unexpected log file path: %s", nextFile.getPath())
@@ -256,31 +197,19 @@
     /**
      * Take input (iterator<T>, boolean) and produce an iterator<T, boolean>.
      */
-<<<<<<< HEAD
-    private CloseableIterator<Tuple2<ColumnarBatch, Boolean>> combine(
+    private CloseableIterator<ActionWrapper> combine(
             CloseableIterator<ColumnarBatch> fileReadDataIter,
-            boolean isFromCheckpoint) {
-        return new CloseableIterator<Tuple2<ColumnarBatch, Boolean>>() {
-=======
-    private CloseableIterator<ActionWrapper> combine(
-            CloseableIterator<FileDataReadResult> fileReadDataIter,
             boolean isFromCheckpoint,
             long version) {
         return new CloseableIterator<ActionWrapper>() {
->>>>>>> 3f1c4f32
             @Override
             public boolean hasNext() {
                 return fileReadDataIter.hasNext();
             }
 
             @Override
-<<<<<<< HEAD
-            public Tuple2<ColumnarBatch, Boolean> next() {
-                return new Tuple2<>(fileReadDataIter.next(), isFromCheckpoint);
-=======
             public ActionWrapper next() {
                 return new ActionWrapper(fileReadDataIter.next(), isFromCheckpoint, version);
->>>>>>> 3f1c4f32
             }
 
             @Override
