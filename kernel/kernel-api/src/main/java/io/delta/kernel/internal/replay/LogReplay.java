--- conflicted
+++ resolved
@@ -151,13 +151,8 @@
      * </ol>
      */
     public CloseableIterator<FilteredColumnarBatch> getAddFilesAsColumnarBatches(
-<<<<<<< HEAD
-           boolean shouldReadStats) {
-        final CloseableIterator<Tuple2<ColumnarBatch, Boolean>> addRemoveIter =
-=======
             boolean shouldReadStats) {
         final CloseableIterator<ActionWrapper> addRemoveIter =
->>>>>>> 3f1c4f32
             new ActionsIterator(
                 tableClient,
                 logSegment.allLogFilesReversed(),
@@ -192,28 +187,20 @@
         Protocol protocol = null;
         Metadata metadata = null;
 
-<<<<<<< HEAD
-        try (CloseableIterator<Tuple2<ColumnarBatch, Boolean>> reverseIter =
-=======
         try (CloseableIterator<ActionWrapper> reverseIter =
->>>>>>> 3f1c4f32
                  new ActionsIterator(
                      tableClient,
                      logSegment.allLogFilesReversed(),
                      PROTOCOL_METADATA_READ_SCHEMA)) {
             while (reverseIter.hasNext()) {
-<<<<<<< HEAD
-                final ColumnarBatch columnarBatch = reverseIter.next()._1;
-=======
                 final ActionWrapper nextElem = reverseIter.next();
                 final long version = nextElem.getVersion();
->>>>>>> 3f1c4f32
 
                 // Load this lazily (as needed). We may be able to just use the hint.
                 ColumnarBatch columnarBatch = null;
 
                 if (protocol == null) {
-                    columnarBatch = nextElem.getFileDataReadResult().getData();
+                    columnarBatch = nextElem.getColumnarBatch();
                     assert(columnarBatch.getSchema().equals(PROTOCOL_METADATA_READ_SCHEMA));
 
                     final ColumnVector protocolVector = columnarBatch.getColumnVector(0);
@@ -234,7 +221,7 @@
 
                 if (metadata == null) {
                     if (columnarBatch == null) {
-                        columnarBatch = nextElem.getFileDataReadResult().getData();
+                        columnarBatch = nextElem.getColumnarBatch();
                         assert(columnarBatch.getSchema().equals(PROTOCOL_METADATA_READ_SCHEMA));
                     }
                     final ColumnVector metadataVector = columnarBatch.getColumnVector(1);
@@ -290,7 +277,7 @@
                      SET_TRANSACTION_READ_SCHEMA)) {
             while (reverseIter.hasNext()) {
                 final ColumnarBatch columnarBatch =
-                    reverseIter.next().getFileDataReadResult().getData();
+                    reverseIter.next().getColumnarBatch();
                 assert(columnarBatch.getSchema().equals(SET_TRANSACTION_READ_SCHEMA));
 
                 final ColumnVector txnVector = columnarBatch.getColumnVector(0);
