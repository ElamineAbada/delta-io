--- conflicted
+++ resolved
@@ -427,7 +427,6 @@
     )
   }
 
-
   test("table primitives") {
     val expectedAnswer = (0 to 10).map {
       case 10 => TestRow(null, null, null, null, null, null, null, null, null, null)
@@ -541,80 +540,6 @@
     assert(e.getMessage.contains("Unsupported reader protocol version"))
   }
 
-
-  test("table primitives") {
-    val expectedAnswer = (0 to 10).map {
-      case 10 => TestRow(null, null, null, null, null, null, null, null, null, null)
-      case i => TestRow(
-        i,
-        i.toLong,
-        i.toByte,
-        i.toShort,
-        i % 2 == 0,
-        i.toFloat,
-        i.toDouble,
-        i.toString,
-        Array[Byte](i.toByte, i.toByte),
-        new BigDecimal(i)
-      )
-    }
-
-    checkTable(
-      path = goldenTablePath("data-reader-primitives"),
-      expectedAnswer = expectedAnswer
-    )
-  }
-
-  test("table with checkpoint") {
-    checkTable(
-      path = getTestResourceFilePath("basic-with-checkpoint"),
-      expectedAnswer = (0 until 150).map(i => TestRow(i.toLong))
-    )
-  }
-
-  test("table with name column mapping mode") {
-    val expectedAnswer = (0 to 10).map {
-      case 10 => TestRow(null, null, null, null, null, null, null, null, null, null)
-      case i => TestRow(
-        i,
-        i.toLong,
-        i.toByte,
-        i.toShort,
-        i % 2 == 0,
-        i.toFloat,
-        i.toDouble,
-        i.toString,
-        Array[Byte](i.toByte, i.toByte),
-        new BigDecimal(i)
-      )
-    }
-
-    checkTable(
-      path = getTestResourceFilePath("data-reader-primitives-column-mapping-name"),
-      expectedAnswer = expectedAnswer
-    )
-  }
-
-  test("partitioned table with column mapping") {
-    val expectedAnswer = (0 to 2).map {
-      case 2 => TestRow(null, null, "2")
-      case i => TestRow(i, i.toDouble, i.toString)
-    }
-    val readCols = Seq(
-      // partition fields
-      "as_int",
-      "as_double",
-      // data fields
-      "value"
-    )
-
-    checkTable(
-      path = getTestResourceFilePath("data-reader-partition-values-column-mapping-name"),
-      readCols = readCols,
-      expectedAnswer = expectedAnswer
-    )
-  }
-
   //////////////////////////////////////////////////////////////////////////////////
   // getSnapshotAtVersion end-to-end tests (log segment tests in SnapshotManagerSuite)
   //////////////////////////////////////////////////////////////////////////////////
@@ -704,7 +629,6 @@
       )
     }
   }
-<<<<<<< HEAD
 
   test("time travel with schema change") {
     withTempDir { tempDir =>
@@ -843,6 +767,4 @@
       }
     }
   }
-=======
->>>>>>> a8429917
 }