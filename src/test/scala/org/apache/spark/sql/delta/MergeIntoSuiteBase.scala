--- conflicted
+++ resolved
@@ -2236,7 +2236,6 @@
     expectErrorWithoutEvolutionContains = "cannot cast struct"
   )
 
-<<<<<<< HEAD
   test("Apply filter pushdown to the inner join to avoid to scan all rows in parquet files") {
     def checkPredicatePushdown(physicalPlanDescription: String): Boolean = {
       physicalPlanDescription.contains(
@@ -2279,7 +2278,7 @@
       Utils.deleteRecursively(new File(tempPath))
     }
   }
-=======
+
   /* unlimited number of merge clauses tests */
 
   protected def testUnlimitedClauses(
@@ -2505,5 +2504,4 @@
       "only the last not matched clause can omit the condition" :: Nil)
 
   /* end unlimited number of merge clauses tests */
->>>>>>> 3f518a2d
 }