/*
 * Copyright 2019 Databricks, Inc.
 *
 * Licensed under the Apache License, Version 2.0 (the "License");
 * you may not use this file except in compliance with the License.
 * You may obtain a copy of the License at
 *
 * http://www.apache.org/licenses/LICENSE-2.0
 *
 * Unless required by applicable law or agreed to in writing, software
 * distributed under the License is distributed on an "AS IS" BASIS,
 * WITHOUT WARRANTIES OR CONDITIONS OF ANY KIND, either express or implied.
 * See the License for the specific language governing permissions and
 * limitations under the License.
 */

package org.apache.spark.sql.delta

import java.util.{HashMap, Locale}

import org.apache.spark.sql.delta.actions.{Metadata, Protocol}
import org.apache.spark.sql.delta.metering.DeltaLogging
import org.apache.spark.sql.AnalysisException
import org.apache.spark.sql.internal.SQLConf
import org.apache.spark.unsafe.types.CalendarInterval

case class DeltaConfig[T](
    key: String,
    defaultValue: String,
    fromString: String => T,
    validationFunction: T => Boolean,
    helpMessage: String,
    minimumProtocolVersion: Option[Protocol] = None) {
  /**
   * Recover the saved value of this configuration from `Metadata` or return the default if this
   * value hasn't been changed.
   */
  def fromMetaData(metadata: Metadata): T = {
    fromString(metadata.configuration.getOrElse(key, defaultValue))
  }

  /** Validate the setting for this configuration */
  private def validate(value: String): Unit = {
    val onErrorMessage = s"$key $helpMessage"
    try {
      require(validationFunction(fromString(value)), onErrorMessage)
    } catch {
      case e: NumberFormatException =>
        throw new IllegalArgumentException(onErrorMessage, e)
    }
  }

  /**
   * Validate this configuration and return the key - value pair to save into the metadata.
   */
  def apply(value: String): (String, String) = {
    validate(value)
    key -> value
  }
}

/**
 * Contains list of reservoir configs and validation checks.
 */
object DeltaConfigs extends DeltaLogging {

  /**
   * Convert a string to [[CalendarInterval]]. This method is case-insensitive and will throw
   * [[IllegalArgumentException]] when the input string is not a valid interval.
   *
   * TODO Remove this method and use `CalendarInterval.fromCaseInsensitiveString` instead when
   * upgrading Spark. This is a fork version of `CalendarInterval.fromCaseInsensitiveString` which
   * will be available in the next Spark release (See SPARK-27735).
   *
   * @throws IllegalArgumentException if the string is not a valid internal.
   */
  def parseCalendarInterval(s: String): CalendarInterval = {
    if (s == null || s.trim.isEmpty) {
      throw new IllegalArgumentException("Interval cannot be null or blank.")
    }
    val sInLowerCase = s.trim.toLowerCase(Locale.ROOT)
    val interval =
      if (sInLowerCase.startsWith("interval ")) sInLowerCase else "interval " + sInLowerCase
    val cal = CalendarInterval.fromString(interval)
    if (cal == null) {
      throw new IllegalArgumentException("Invalid interval: " + s)
    }
    cal
  }

  /**
   * A global default value set as a SQLConf will overwrite the default value of a DeltaConfig.
   * For example, user can run:
   *   set spark.databricks.delta.properties.defaults.randomPrefixLength = 5
   * This setting will be populated to a Delta table during its creation time and overwrites
   * the default value of delta.randomPrefixLength.
   *
   * We accept these SQLConfs as strings and only perform validation in DeltaConfig. All the
   * DeltaConfigs set in SQLConf should adopt the same prefix.
   */
  val sqlConfPrefix = "spark.databricks.delta.properties.defaults."

  private val entries = new HashMap[String, DeltaConfig[_]]

  private def buildConfig[T](
      key: String,
      defaultValue: String,
      fromString: String => T,
      validationFunction: T => Boolean,
      helpMessage: String,
      minimumProtocolVersion: Option[Protocol] = None): DeltaConfig[T] = {
    val deltaConfig = DeltaConfig(s"delta.$key",
      defaultValue,
      fromString,
      validationFunction,
      helpMessage,
      minimumProtocolVersion)
    entries.put(key.toLowerCase(Locale.ROOT), deltaConfig)
    deltaConfig
  }

  /**
   * Validates specified configurations and returns the normalized key -> value map.
   */
  def validateConfigurations(configurations: Map[String, String]): Map[String, String] = {
    configurations.map {
      case (key, value) if key.toLowerCase(Locale.ROOT).startsWith("delta.") =>
        Option(entries.get(key.toLowerCase(Locale.ROOT).stripPrefix("delta.")))
          .map(_(value))
          .getOrElse {
            throw DeltaErrors.unknownConfigurationKeyException(key)
          }
      case keyvalue @ (key, _) =>
        if (entries.containsKey(key.toLowerCase(Locale.ROOT))) {
          logConsole(
            s"""
              |You are trying to set a property the key of which is the same as Delta config: $key.
              |If you are trying to set a Delta config, prefix it with "delta.", e.g. 'delta.$key'.
            """.stripMargin)
        }
        keyvalue
    }
  }

  /**
   * Verify that the protocol version of the table satisfies the version requirements of all the
   * configurations to be set.
   */
  def verifyProtocolVersionRequirements(
      configurations: Map[String, String],
      current: Protocol): Unit = {
    configurations.foreach { config =>
      val key = config._1.toLowerCase(Locale.ROOT).stripPrefix("delta.")
      if (entries.containsKey(key) && entries.get(key).minimumProtocolVersion.isDefined) {
        val required = entries.get(key).minimumProtocolVersion.get
        if (current.minWriterVersion < required.minWriterVersion ||
          current.minReaderVersion < required.minReaderVersion) {
          throw new AnalysisException(
            s"Setting the Delta config ${config._1} requires a protocol version of $required " +
            s"or above, but the protocol version of the Delta table is $current. " +
            s"Please upgrade the protocol version of the table before setting this config.")
        }
      }
    }
  }

  /**
   * Fetch global default values from SQLConf.
   */
  def mergeGlobalConfigs(
      sqlConfs: SQLConf,
      tableConf: Map[String, String],
      protocol: Protocol): Map[String, String] = {
    import collection.JavaConverters._

    val globalConfs = entries.asScala.flatMap { case (key, config) =>
      val sqlConfKey = sqlConfPrefix + config.key.stripPrefix("delta.")
      Option(sqlConfs.getConfString(sqlConfKey, null)) match {
        case Some(default) => Some(config(default))
        case _ => None
      }
    }

    val updatedConf = globalConfs.toMap ++ tableConf
    verifyProtocolVersionRequirements(updatedConf, protocol)
    updatedConf
  }

  /**
   * Normalize the specified property keys if the key is for a Delta config.
   */
  def normalizeConfigKeys(propKeys: Seq[String]): Seq[String] = {
    propKeys.map {
      case key if key.toLowerCase(Locale.ROOT).startsWith("delta.") =>
        Option(entries.get(key.toLowerCase(Locale.ROOT).stripPrefix("delta.")))
          .map(_.key).getOrElse(key)
      case key => key
    }
  }

  /**
   * Normalize the specified property key if the key is for a Delta config.
   */
  def normalizeConfigKey(propKey: Option[String]): Option[String] = {
    propKey.map {
      case key if key.toLowerCase(Locale.ROOT).startsWith("delta.") =>
        Option(entries.get(key.toLowerCase(Locale.ROOT).stripPrefix("delta.")))
          .map(_.key).getOrElse(key)
      case key => key
    }
  }

  /**
   * The shortest duration we have to keep delta files around before deleting them. We can only
   * delete delta files that are before a compaction. We may keep files beyond this duration until
   * the next calendar day.
   */
  val LOG_RETENTION = buildConfig[CalendarInterval](
    "logRetentionDuration",
    "interval 30 days",
    parseCalendarInterval,
    i => i.microseconds > 0 && i.months == 0,
    "needs to be provided as a calendar interval such as '2 weeks'. Months " +
    "and years are not accepted. You may specify '365 days' for a year instead.")

  /**
   * The shortest duration we have to keep delta sample files around before deleting them.
   */
  val SAMPLE_RETENTION = buildConfig[CalendarInterval](
    "sampleRetentionDuration",
    "interval 7 days",
    parseCalendarInterval,
    i => i.microseconds > 0 && i.months == 0,
    "needs to be provided as a calendar interval such as '2 weeks'. Months " +
      "and years are not accepted. You may specify '365 days' for a year instead.")

  /**
   * The shortest duration we have to keep checkpoint files around before deleting them. Note that
   * we'll never delete the most recent checkpoint. We may keep checkpoint files beyond this
   * duration until the next calendar day.
   */
  val CHECKPOINT_RETENTION_DURATION = buildConfig[CalendarInterval](
    "checkpointRetentionDuration",
    "interval 2 days",
    parseCalendarInterval,
    i => i.microseconds > 0 && i.months == 0,
    "needs to be provided as a calendar interval such as '2 weeks'. Months " +
      "and years are not accepted. You may specify '365 days' for a year instead.")

  /** How often to checkpoint the delta log. */
  val CHECKPOINT_INTERVAL = buildConfig[Int](
    "checkpointInterval",
    "10",
    _.toInt,
    _ > 0,
    "needs to be a positive integer.")

  /** Whether to clean up expired checkpoints and delta logs. */
  val ENABLE_EXPIRED_LOG_CLEANUP = buildConfig[Boolean](
    "enableExpiredLogCleanup",
    "true",
    _.toBoolean,
    _ => true,
    "needs to be a boolean.")

  /**
   * If true, a delta table can be rolled back to any point within LOG_RETENTION. Leaving this on
   * requires converting the oldest delta file we have into a checkpoint, which we do once a day. If
   * doing that operation is too expensive, it can be turned off, but the table can only be rolled
   * back CHECKPOINT_RETENTION_DURATION ago instead of LOG_RETENTION ago.
   */
  val ENABLE_FULL_RETENTION_ROLLBACK = buildConfig[Boolean](
    "enableFullRetentionRollback",
    "true",
    _.toBoolean,
    _ => true,
    "needs to be a boolean."
  )

  /**
   * The shortest duration we have to keep logically deleted data files around before deleting them
   * physically. This is to prevent failures in stale readers after compactions or partition
   * overwrites.
   *
   * Note: this value should be large enough:
   * - It should be larger than the longest possible duration of a job if you decide to run "VACUUM"
   *   when there are concurrent readers or writers accessing the table.
   * - If you are running a streaming query reading from the table, you should make sure the query
   *   doesn't stop longer than this value. Otherwise, the query may not be able to restart as it
   *   still needs to read old files.
   */
  val TOMBSTONE_RETENTION = buildConfig[CalendarInterval](
    "deletedFileRetentionDuration",
    "interval 1 week",
    parseCalendarInterval,
    i => i.microseconds > 0 && i.months == 0,
    "needs to be provided as a calendar interval such as '2 weeks'. Months " +
    "and years are not accepted. You may specify '365 days' for a year instead.")

  /**
   * Whether to use a random prefix in a file path instead of partition information. This is
   * required for very high volume S3 calls to better be partitioned across S3 servers.
   */
  val RANDOMIZE_FILE_PREFIXES = buildConfig[Boolean](
    "randomizeFilePrefixes",
    "false",
    _.toBoolean,
    _ => true,
    "needs to be a boolean.")

  /**
   * Whether to use a random prefix in a file path instead of partition information. This is
   * required for very high volume S3 calls to better be partitioned across S3 servers.
   */
  val RANDOM_PREFIX_LENGTH = buildConfig[Int](
    "randomPrefixLength",
    "2",
    _.toInt,
    a => a > 0,
    "needs to be greater than 0.")

  /**
   * Whether this Delta table is append-only. Files can't be deleted, or values can't be updated.
   */
  val IS_APPEND_ONLY = buildConfig[Boolean](
    "appendOnly",
    "false",
    _.toBoolean,
    _ => true,
    "needs to be a boolean.",
    Some(Protocol(0, 2)))

  /**
   * Whether this table will automagically optimize the layout of files during writes.
   */
  val AUTO_OPTIMIZE = buildConfig[Boolean](
    "autoOptimize",
    "false",
    _.toBoolean,
    _ => true,
    "needs to be a boolean.")

  /**
   * The number of columns to collect stats on for data skipping. A value of -1 means collecting
   * stats for all columns. Updating this conf does not trigger stats re-collection, but redefines
   * the stats schema of table, i.e., it will change the behavior of future stats collection
   * (e.g., in append and OPTIMIZE) as well as data skipping (e.g., the column stats beyond this
   * number will be ignored even when they exist).
   */
  val DATA_SKIPPING_NUM_INDEXED_COLS = buildConfig[Int](
    "dataSkippingNumIndexedCols",
    "32",
    _.toInt,
    a => a >= -1,
    "needs to be larger than or equal to -1.")

<<<<<<< HEAD
  /**
   * Enables concurrent writes to independent delta partitions.
   */
  val ENABLE_CONCURRENT_PARTITIONS_WRITE = buildConfig[Boolean](
    "enableConcurrentPartitionsWrite",
    "false",
    _.toBoolean,
    _ => true,
    "needs to be a boolean."
  )
=======
  val SYMLINK_FORMAT_MANIFEST_ENABLED = buildConfig[Boolean](
    s"${hooks.GenerateSymlinkManifest.CONFIG_NAME_ROOT}.enabled",
    "false",
    _.toBoolean,
    _ => true,
    "needs to be a boolean.")

>>>>>>> 9495d5ef
}<|MERGE_RESOLUTION|>--- conflicted
+++ resolved
@@ -354,7 +354,13 @@
     a => a >= -1,
     "needs to be larger than or equal to -1.")
 
-<<<<<<< HEAD
+  val SYMLINK_FORMAT_MANIFEST_ENABLED = buildConfig[Boolean](
+    s"${hooks.GenerateSymlinkManifest.CONFIG_NAME_ROOT}.enabled",
+    "false",
+    _.toBoolean,
+    _ => true,
+    "needs to be a boolean.")
+
   /**
    * Enables concurrent writes to independent delta partitions.
    */
@@ -365,13 +371,4 @@
     _ => true,
     "needs to be a boolean."
   )
-=======
-  val SYMLINK_FORMAT_MANIFEST_ENABLED = buildConfig[Boolean](
-    s"${hooks.GenerateSymlinkManifest.CONFIG_NAME_ROOT}.enabled",
-    "false",
-    _.toBoolean,
-    _ => true,
-    "needs to be a boolean.")
-
->>>>>>> 9495d5ef
 }