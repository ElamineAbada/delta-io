/*
 * Licensed to the Apache Software Foundation (ASF) under one or more
 * contributor license agreements.  See the NOTICE file distributed with
 * this work for additional information regarding copyright ownership.
 * The ASF licenses this file to You under the Apache License, Version 2.0
 * (the "License"); you may not use this file except in compliance with
 * the License.  You may obtain a copy of the License at
 *
 *    http://www.apache.org/licenses/LICENSE-2.0
 *
 * Unless required by applicable law or agreed to in writing, software
 * distributed under the License is distributed on an "AS IS" BASIS,
 * WITHOUT WARRANTIES OR CONDITIONS OF ANY KIND, either express or implied.
 * See the License for the specific language governing permissions and
 * limitations under the License.
 */

/*
 * This file contains code from the Apache Spark project (original license above).
 * It contains modifications, which are licensed as follows:
 */

/*
 * Copyright (2021) The Delta Lake Project Authors.
 *
 * Licensed under the Apache License, Version 2.0 (the "License");
 * you may not use this file except in compliance with the License.
 * You may obtain a copy of the License at
 *
 * http://www.apache.org/licenses/LICENSE-2.0
 *
 * Unless required by applicable law or agreed to in writing, software
 * distributed under the License is distributed on an "AS IS" BASIS,
 * WITHOUT WARRANTIES OR CONDITIONS OF ANY KIND, either express or implied.
 * See the License for the specific language governing permissions and
 * limitations under the License.
 */

grammar DeltaSqlBase;

@members {
  /**
   * Verify whether current token is a valid decimal token (which contains dot).
   * Returns true if the character that follows the token is not a digit or letter or underscore.
   *
   * For example:
   * For char stream "2.3", "2." is not a valid decimal token, because it is followed by digit '3'.
   * For char stream "2.3_", "2.3" is not a valid decimal token, because it is followed by '_'.
   * For char stream "2.3W", "2.3" is not a valid decimal token, because it is followed by 'W'.
   * For char stream "12.0D 34.E2+0.12 "  12.0D is a valid decimal token because it is folllowed
   * by a space. 34.E2 is a valid decimal token because it is followed by symbol '+'
   * which is not a digit or letter or underscore.
   */
  public boolean isValidDecimal() {
    int nextChar = _input.LA(1);
    if (nextChar >= 'A' && nextChar <= 'Z' || nextChar >= '0' && nextChar <= '9' ||
      nextChar == '_') {
      return false;
    } else {
      return true;
    }
  }
}

tokens {
    DELIMITER
}

singleStatement
    : statement ';'* EOF
    ;

// If you add keywords here that should not be reserved, add them to 'nonReserved' list.
statement
    : VACUUM (path=STRING | table=qualifiedName)
        (RETAIN number HOURS)? (DRY RUN)?                               #vacuumTable
    | (DESC | DESCRIBE) DETAIL (path=STRING | table=qualifiedName)      #describeDeltaDetail
    | GENERATE modeName=identifier FOR TABLE table=qualifiedName        #generate
    | (DESC | DESCRIBE) HISTORY (path=STRING | table=qualifiedName)
        (LIMIT limit=INTEGER_VALUE)?                                    #describeDeltaHistory
    | CONVERT TO DELTA table=qualifiedName
        (PARTITIONED BY '(' colTypeList ')')?                           #convert
    | RESTORE TABLE? table=qualifiedName TO?
        clause=temporalClause                                           #restore
    | ALTER TABLE table=qualifiedName ADD CONSTRAINT name=identifier
        constraint                                                      #addTableConstraint
    | ALTER TABLE table=qualifiedName
        DROP CONSTRAINT (IF EXISTS)? name=identifier                    #dropTableConstraint
    | OPTIMIZE (path=STRING | table=qualifiedName)
<<<<<<< HEAD
        (WHERE partitionPredicate = exprToken)?                         #optimizeTable
    | SHOW COLUMNS (IN | FROM) (path=STRING | tableName=qualifiedName
        ((IN | FROM) schemaName=identifier)?)                           #showColumns
=======
        (WHERE partitionPredicate = exprToken)?
        (zorderSpec)?                                                   #optimizeTable
>>>>>>> 6707b29f
    | .*?                                                               #passThrough
    ;

zorderSpec
    : ZORDER BY LEFT_PAREN interleave+=qualifiedName (COMMA interleave+=qualifiedName)* RIGHT_PAREN
    | ZORDER BY interleave+=qualifiedName (COMMA interleave+=qualifiedName)*
    ;

temporalClause
    : FOR? (SYSTEM_VERSION | VERSION) AS OF version=(INTEGER_VALUE | STRING)
    | FOR? (SYSTEM_TIME | TIMESTAMP) AS OF timestamp=STRING
    ;

qualifiedName
    : identifier ('.' identifier)*
    ;

identifier
    : IDENTIFIER             #unquotedIdentifier
    | quotedIdentifier       #quotedIdentifierAlternative
    | nonReserved            #unquotedIdentifier
    ;

quotedIdentifier
    : BACKQUOTED_IDENTIFIER
    ;

colTypeList
    : colType (',' colType)*
    ;

colType
    : colName=identifier dataType (NOT NULL)? (COMMENT STRING)?
    ;

dataType
    : identifier ('(' INTEGER_VALUE (',' INTEGER_VALUE)* ')')?         #primitiveDataType
    ;

number
    : MINUS? DECIMAL_VALUE            #decimalLiteral
    | MINUS? INTEGER_VALUE            #integerLiteral
    | MINUS? BIGINT_LITERAL           #bigIntLiteral
    | MINUS? SMALLINT_LITERAL         #smallIntLiteral
    | MINUS? TINYINT_LITERAL          #tinyIntLiteral
    | MINUS? DOUBLE_LITERAL           #doubleLiteral
    | MINUS? BIGDECIMAL_LITERAL       #bigDecimalLiteral
    ;

constraint
    : CHECK '(' exprToken+ ')'                                 #checkConstraint
    ;

// We don't have an expression rule in our grammar here, so we just grab the tokens and defer
// parsing them to later.
exprToken
    :  .+?
    ;

// Add keywords here so that people's queries don't break if they have a column name as one of
// these tokens
nonReserved
    : VACUUM | RETAIN | HOURS | DRY | RUN
    | CONVERT | TO | DELTA | PARTITIONED | BY
    | DESC | DESCRIBE | LIMIT | DETAIL
    | GENERATE | FOR | TABLE | CHECK | EXISTS | OPTIMIZE
<<<<<<< HEAD
    | RESTORE | AS | OF | SHOW | COLUMNS | IN | FROM
=======
    | RESTORE | AS | OF
    | ZORDER | LEFT_PAREN | RIGHT_PAREN
>>>>>>> 6707b29f
    ;

// Define how the keywords above should appear in a user's SQL statement.
ADD: 'ADD';
ALTER: 'ALTER';
AS: 'AS';
BY: 'BY';
CHECK: 'CHECK';
COMMA: ',';
COMMENT: 'COMMENT';
CONSTRAINT: 'CONSTRAINT';
CONVERT: 'CONVERT';
DELTA: 'DELTA';
DESC: 'DESC';
DESCRIBE: 'DESCRIBE';
DETAIL: 'DETAIL';
DROP: 'DROP';
EXISTS: 'EXISTS';
GENERATE: 'GENERATE';
LEFT_PAREN: '(';
DRY: 'DRY';
HISTORY: 'HISTORY';
HOURS: 'HOURS';
IF: 'IF';
LIMIT: 'LIMIT';
MINUS: '-';
NOT: 'NOT' | '!';
NULL: 'NULL';
OF: 'OF';
OPTIMIZE: 'OPTIMIZE';
FOR: 'FOR';
TABLE: 'TABLE';
PARTITIONED: 'PARTITIONED';
RESTORE: 'RESTORE';
RETAIN: 'RETAIN';
RIGHT_PAREN: ')';
RUN: 'RUN';
SYSTEM_TIME: 'SYSTEM_TIME';
SYSTEM_VERSION: 'SYSTEM_VERSION';
TO: 'TO';
TIMESTAMP: 'TIMESTAMP';
VACUUM: 'VACUUM';
WHERE: 'WHERE';
VERSION: 'VERSION';
<<<<<<< HEAD
SHOW: 'SHOW';
COLUMNS: 'COLUMNS';
FROM: 'FROM';
IN: 'IN';
=======
ZORDER: 'ZORDER';
>>>>>>> 6707b29f

// Multi-character operator tokens need to be defined even though we don't explicitly reference
// them so that they can be recognized as single tokens when parsing. If we split them up and
// end up with expression text like 'a ! = b', Spark won't be able to parse '! =' back into the
// != operator.
EQ  : '=' | '==';
NSEQ: '<=>';
NEQ : '<>';
NEQJ: '!=';
LTE : '<=' | '!>';
GTE : '>=' | '!<';
CONCAT_PIPE: '||';

STRING
    : '\'' ( ~('\''|'\\') | ('\\' .) )* '\''
    | '"' ( ~('"'|'\\') | ('\\' .) )* '"'
    ;

BIGINT_LITERAL
    : DIGIT+ 'L'
    ;

SMALLINT_LITERAL
    : DIGIT+ 'S'
    ;

TINYINT_LITERAL
    : DIGIT+ 'Y'
    ;

INTEGER_VALUE
    : DIGIT+
    ;

DECIMAL_VALUE
    : DIGIT+ EXPONENT
    | DECIMAL_DIGITS EXPONENT? {isValidDecimal()}?
    ;

DOUBLE_LITERAL
    : DIGIT+ EXPONENT? 'D'
    | DECIMAL_DIGITS EXPONENT? 'D' {isValidDecimal()}?
    ;

BIGDECIMAL_LITERAL
    : DIGIT+ EXPONENT? 'BD'
    | DECIMAL_DIGITS EXPONENT? 'BD' {isValidDecimal()}?
    ;

IDENTIFIER
    : (LETTER | DIGIT | '_')+
    ;

BACKQUOTED_IDENTIFIER
    : '`' ( ~'`' | '``' )* '`'
    ;

fragment DECIMAL_DIGITS
    : DIGIT+ '.' DIGIT*
    | '.' DIGIT+
    ;

fragment EXPONENT
    : 'E' [+-]? DIGIT+
    ;

fragment DIGIT
    : [0-9]
    ;

fragment LETTER
    : [A-Z]
    ;

SIMPLE_COMMENT
    : '--' ~[\r\n]* '\r'? '\n'? -> channel(HIDDEN)
    ;

BRACKETED_COMMENT
    : '/*' .*? '*/' -> channel(HIDDEN)
    ;

WS  : [ \r\n\t]+ -> channel(HIDDEN)
    ;

// Catch-all for anything we can't recognize.
// We use this to be able to ignore and recover all the text
// when splitting statements with DelimiterLexer
UNRECOGNIZED
    : .
    ;<|MERGE_RESOLUTION|>--- conflicted
+++ resolved
@@ -87,14 +87,10 @@
     | ALTER TABLE table=qualifiedName
         DROP CONSTRAINT (IF EXISTS)? name=identifier                    #dropTableConstraint
     | OPTIMIZE (path=STRING | table=qualifiedName)
-<<<<<<< HEAD
-        (WHERE partitionPredicate = exprToken)?                         #optimizeTable
-    | SHOW COLUMNS (IN | FROM) (path=STRING | tableName=qualifiedName
-        ((IN | FROM) schemaName=identifier)?)                           #showColumns
-=======
         (WHERE partitionPredicate = exprToken)?
         (zorderSpec)?                                                   #optimizeTable
->>>>>>> 6707b29f
+    | SHOW COLUMNS (IN | FROM) (path=STRING | tableName=qualifiedName
+            ((IN | FROM) schemaName=identifier)?)                       #showColumns
     | .*?                                                               #passThrough
     ;
 
@@ -161,12 +157,9 @@
     | CONVERT | TO | DELTA | PARTITIONED | BY
     | DESC | DESCRIBE | LIMIT | DETAIL
     | GENERATE | FOR | TABLE | CHECK | EXISTS | OPTIMIZE
-<<<<<<< HEAD
-    | RESTORE | AS | OF | SHOW | COLUMNS | IN | FROM
-=======
     | RESTORE | AS | OF
     | ZORDER | LEFT_PAREN | RIGHT_PAREN
->>>>>>> 6707b29f
+    | SHOW | COLUMNS | IN | FROM
     ;
 
 // Define how the keywords above should appear in a user's SQL statement.
@@ -211,14 +204,11 @@
 VACUUM: 'VACUUM';
 WHERE: 'WHERE';
 VERSION: 'VERSION';
-<<<<<<< HEAD
+ZORDER: 'ZORDER';
 SHOW: 'SHOW';
 COLUMNS: 'COLUMNS';
 FROM: 'FROM';
 IN: 'IN';
-=======
-ZORDER: 'ZORDER';
->>>>>>> 6707b29f
 
 // Multi-character operator tokens need to be defined even though we don't explicitly reference
 // them so that they can be recognized as single tokens when parsing. If we split them up and
