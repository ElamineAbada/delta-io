--- conflicted
+++ resolved
@@ -789,7 +789,6 @@
    * @deprecated("Use isDeltaTableByPath(sparkSession: SparkSession, identifier: String)")
    */
   def isDeltaTable(sparkSession: SparkSession, identifier: String): Boolean = {
-<<<<<<< HEAD
     isDeltaTableByPath(sparkSession, identifier)
   }
 
@@ -830,35 +829,13 @@
       rootOption.isDefined && DeltaLog.forTable(sparkSession, rootOption.get).tableExists
     } else {
       DeltaTableUtils.isDeltaTable(sparkSession, identifierPath)
-=======
-    val tableId: Try[TableIdentifier] =
-      Try(sparkSession.sessionState.sqlParser.parseTableIdentifier(identifier))
-    val isDeltaTableByName =
-      tableId.isSuccess && DeltaTableUtils.isDeltaTable(sparkSession, tableId.get)
-
-    val isDeltaTableByPath: Boolean = {
-      val identifierPath = new Path(identifier)
-      if (sparkSession.sessionState.conf.getConf(DeltaSQLConf.DELTA_STRICT_CHECK_DELTA_TABLE)) {
-        val rootOption = DeltaTableUtils.findDeltaTableRoot(sparkSession, identifierPath)
-        rootOption.isDefined && DeltaLog.forTable(sparkSession, rootOption.get).tableExists
-      } else {
-        DeltaTableUtils.isDeltaTable(sparkSession, identifierPath)
-      }
->>>>>>> 1df42135
     }
 
     isDeltaTableByName || isDeltaTableByPath
   }
 
   /**
-<<<<<<< HEAD
    * Check if the provided `path` string is the root of a Delta table using the given SparkSession.
-=======
-   * Check if the provided `identifier` string represents a Delta table.
-   * Identifier strings can be either a path, table or view name.
-   * In the case of a file path, it checks if it is the root of a Delta
-   * table.
->>>>>>> 1df42135
    *
    * Note: This uses the active SparkSession in the current thread to search for the table. Hence,
    * this throws error if active SparkSession has not been set, that is,
@@ -866,12 +843,7 @@
    *
    * Examples are as follows:
    * {{{
-<<<<<<< HEAD
    *   DeltaTable.isDeltaTableByPath("/path/to/table")
-=======
-   *   DeltaTable.isDeltaTable("path/to/table")
-   *   DeltaTable.isDeltaTable("MyDeltaTable")
->>>>>>> 1df42135
    * }}}
    *
    * @since 2.2.0
