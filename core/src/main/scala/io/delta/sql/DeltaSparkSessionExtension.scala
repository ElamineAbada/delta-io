--- conflicted
+++ resolved
@@ -95,15 +95,9 @@
     extensions.injectPostHocResolutionRule { session =>
       new PreprocessTableDelete(session.sessionState.conf)
     }
-<<<<<<< HEAD
     // needs to be in own optimization batch otherwise other optimizer rules will reduce the
     // generated column partition filters
     extensions.injectPreCBORule { session =>
       new ActiveOptimisticTransactionRule(session)
-=======
-    extensions.injectOptimizerRule { session =>
-      new PrepareDeltaScan(session)
->>>>>>> c4e40c15
-    }
   }
 }