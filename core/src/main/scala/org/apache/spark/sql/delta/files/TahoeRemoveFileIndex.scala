--- conflicted
+++ resolved
@@ -16,14 +16,6 @@
 
 package org.apache.spark.sql.delta.files
 
-<<<<<<< HEAD
-=======
-import org.apache.spark.sql.delta.{DeltaErrors, DeltaLog, Snapshot}
-import org.apache.spark.sql.delta.actions.{AddFile, Metadata, RemoveFile}
-import org.apache.spark.sql.delta.commands.cdc.CDCReader
-import org.apache.spark.sql.delta.commands.cdc.CDCReader._
-import org.apache.spark.sql.delta.implicits._
->>>>>>> 1f6ab824
 import org.apache.hadoop.fs.Path
 
 import org.apache.spark.sql.SparkSession
@@ -44,7 +36,6 @@
     filesByVersion: Seq[CDCDataSpec[RemoveFile]],
     deltaLog: DeltaLog,
     path: Path,
-<<<<<<< HEAD
     snapshot: Snapshot)
   extends TahoeCDCBaseFileIndex(spark, filesByVersion, deltaLog, path, snapshot) {
 
@@ -55,11 +46,6 @@
 
   override def partitionSchema: StructType =
     CDCReader.cdcReadSchema(snapshot.metadata.partitionSchema)
-=======
-    override val tableVersion: Long,
-    override val metadata: Metadata
-  ) extends TahoeFileIndex(spark, deltaLog, path) {
->>>>>>> 1f6ab824
 
   override def matchingFiles(
       partitionFilters: Seq[Expression],
@@ -81,8 +67,7 @@
             (CDC_COMMIT_VERSION -> version.toString) +
             (CDC_COMMIT_TIMESTAMP -> Option(ts).map(_.toString).orNull) +
             (CDC_TYPE_COLUMN_NAME -> CDC_TYPE_DELETE_STRING)
-          AddFile(r.path, newPartitionVals, r.size.getOrElse(0L), 0, r.dataChange, tags = r.tags
-          )
+          AddFile(r.path, newPartitionVals, r.size.getOrElse(0L), 0, r.dataChange, tags = r.tags)
         }
     }
     DeltaLog.filterFileList(partitionSchema, addFiles.toDF(spark), partitionFilters)
@@ -90,17 +75,4 @@
       .collect()
   }
 
-<<<<<<< HEAD
-=======
-  override def inputFiles: Array[String] = {
-    filesByVersion.flatMap(_.actions).map(f => absolutePath(f.path).toString).toArray
-  }
-
-  override def partitionSchema: StructType =
-    CDCReader.cdcReadSchema(metadata.partitionSchema)
-
-  override def refresh(): Unit = {}
-
-  override val sizeInBytes: Long = filesByVersion.flatMap(_.actions).map(_.size.getOrElse(0L)).sum
->>>>>>> 1f6ab824
 }