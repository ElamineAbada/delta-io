/*
 * Copyright (2021) The Delta Lake Project Authors.
 *
 * Licensed under the Apache License, Version 2.0 (the "License");
 * you may not use this file except in compliance with the License.
 * You may obtain a copy of the License at
 *
 * http://www.apache.org/licenses/LICENSE-2.0
 *
 * Unless required by applicable law or agreed to in writing, software
 * distributed under the License is distributed on an "AS IS" BASIS,
 * WITHOUT WARRANTIES OR CONDITIONS OF ANY KIND, either express or implied.
 * See the License for the specific language governing permissions and
 * limitations under the License.
 */

package org.apache.spark.sql.delta.files

<<<<<<< HEAD
=======
import org.apache.spark.sql.delta.{DeltaLog, Snapshot}
import org.apache.spark.sql.delta.actions.{AddCDCFile, AddFile, Metadata}
import org.apache.spark.sql.delta.commands.cdc.CDCReader.{CDC_COMMIT_TIMESTAMP, CDC_COMMIT_VERSION, CDCDataSpec}
import org.apache.spark.sql.delta.implicits._
>>>>>>> 1f6ab824
import org.apache.hadoop.fs.Path

import org.apache.spark.sql.SparkSession
import org.apache.spark.sql.catalyst.expressions.Expression
import org.apache.spark.sql.delta.actions.{AddCDCFile, AddFile}
import org.apache.spark.sql.delta.commands.cdc.CDCReader.{CDCDataSpec, CDC_COMMIT_TIMESTAMP, CDC_COMMIT_VERSION}
import org.apache.spark.sql.delta.implicits._
import org.apache.spark.sql.delta.{DeltaLog, Snapshot}
import org.apache.spark.sql.types.{LongType, StructType, TimestampType}

/**
 * A [[TahoeFileIndex]] for scanning a sequence of CDC files. Similar to [[TahoeBatchFileIndex]],
 * the equivalent for reading [[AddFile]] actions.
 */
class TahoeChangeFileIndex(
    spark: SparkSession,
    filesByVersion: Seq[CDCDataSpec[AddCDCFile]],
    deltaLog: DeltaLog,
    path: Path,
<<<<<<< HEAD
    snapshot: Snapshot)
  extends TahoeCDCBaseFileIndex(spark, filesByVersion, deltaLog, path, snapshot) {
=======
    override val tableVersion: Long,
    override val metadata: Metadata) extends TahoeFileIndex(spark, deltaLog, path) {
>>>>>>> 1f6ab824

  override def matchingFiles(
      partitionFilters: Seq[Expression],
      dataFilters: Seq[Expression]): Seq[AddFile] = {
    // Make some fake AddFiles to satisfy the interface.
    val addFiles = filesByVersion.flatMap {
      case CDCDataSpec(version, ts, files) =>
        files.map { f =>
          // We add the metadata as faked partition columns in order to attach it on a per-file
          // basis.
          val newPartitionVals = f.partitionValues +
            (CDC_COMMIT_VERSION -> version.toString) +
            (CDC_COMMIT_TIMESTAMP -> Option(ts).map(_.toString).orNull)
          AddFile(f.path, newPartitionVals, f.size, 0, dataChange = false, tags = f.tags)
        }
    }
    DeltaLog.filterFileList(partitionSchema, addFiles.toDF(spark), partitionFilters)
      .as[AddFile]
      .collect()
  }

<<<<<<< HEAD
  override val partitionSchema: StructType = snapshot.metadata.partitionSchema
=======
  override def inputFiles: Array[String] = {
    filesByVersion.flatMap(_.actions).map(f => absolutePath(f.path).toString).toArray
  }

  override val partitionSchema: StructType = metadata.partitionSchema
>>>>>>> 1f6ab824
    .add(CDC_COMMIT_VERSION, LongType)
    .add(CDC_COMMIT_TIMESTAMP, TimestampType)

  // Data already has cdc partition values
  override def cdcPartitionValues(): Map[String, String] = Map.empty

}<|MERGE_RESOLUTION|>--- conflicted
+++ resolved
@@ -16,13 +16,6 @@
 
 package org.apache.spark.sql.delta.files
 
-<<<<<<< HEAD
-=======
-import org.apache.spark.sql.delta.{DeltaLog, Snapshot}
-import org.apache.spark.sql.delta.actions.{AddCDCFile, AddFile, Metadata}
-import org.apache.spark.sql.delta.commands.cdc.CDCReader.{CDC_COMMIT_TIMESTAMP, CDC_COMMIT_VERSION, CDCDataSpec}
-import org.apache.spark.sql.delta.implicits._
->>>>>>> 1f6ab824
 import org.apache.hadoop.fs.Path
 
 import org.apache.spark.sql.SparkSession
@@ -42,13 +35,8 @@
     filesByVersion: Seq[CDCDataSpec[AddCDCFile]],
     deltaLog: DeltaLog,
     path: Path,
-<<<<<<< HEAD
     snapshot: Snapshot)
   extends TahoeCDCBaseFileIndex(spark, filesByVersion, deltaLog, path, snapshot) {
-=======
-    override val tableVersion: Long,
-    override val metadata: Metadata) extends TahoeFileIndex(spark, deltaLog, path) {
->>>>>>> 1f6ab824
 
   override def matchingFiles(
       partitionFilters: Seq[Expression],
@@ -70,15 +58,7 @@
       .collect()
   }
 
-<<<<<<< HEAD
   override val partitionSchema: StructType = snapshot.metadata.partitionSchema
-=======
-  override def inputFiles: Array[String] = {
-    filesByVersion.flatMap(_.actions).map(f => absolutePath(f.path).toString).toArray
-  }
-
-  override val partitionSchema: StructType = metadata.partitionSchema
->>>>>>> 1f6ab824
     .add(CDC_COMMIT_VERSION, LongType)
     .add(CDC_COMMIT_TIMESTAMP, TimestampType)
 
