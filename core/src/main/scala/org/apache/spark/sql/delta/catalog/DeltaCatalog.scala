--- conflicted
+++ resolved
@@ -139,10 +139,6 @@
       comment = commentOpt)
 
     val withDb = verifyTableAndSolidify(tableDesc, None)
-<<<<<<< HEAD
-    ParquetSchemaConverter.checkFieldNames(tableDesc.schema)
-=======
->>>>>>> 3ffb30d8
 
     val writer = sourceQuery.map { df =>
       WriteIntoDelta(
