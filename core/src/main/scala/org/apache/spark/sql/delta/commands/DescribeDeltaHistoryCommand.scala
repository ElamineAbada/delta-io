--- conflicted
+++ resolved
@@ -52,13 +52,8 @@
     path: Option[String],
     tableIdentifier: Option[TableIdentifier],
     limit: Option[Int],
-<<<<<<< HEAD
-    override val output: Seq[Attribute] = ExpressionEncoder[CommitInfo]().schema.toAttributes)
+    override val output: Seq[Attribute] = ExpressionEncoder[DeltaHistory]().schema.toAttributes)
   extends LeafRunnableCommand with DeltaLogging {
-=======
-    override val output: Seq[Attribute] = ExpressionEncoder[DeltaHistory]().schema.toAttributes)
-  extends RunnableCommand with DeltaLogging {
->>>>>>> f55281ab
 
   override def run(sparkSession: SparkSession): Seq[Row] = {
     val basePath =
