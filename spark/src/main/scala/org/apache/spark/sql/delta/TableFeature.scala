/*
 * Copyright (2021) The Delta Lake Project Authors.
 *
 * Licensed under the Apache License, Version 2.0 (the "License");
 * you may not use this file except in compliance with the License.
 * You may obtain a copy of the License at
 *
 * http://www.apache.org/licenses/LICENSE-2.0
 *
 * Unless required by applicable law or agreed to in writing, software
 * distributed under the License is distributed on an "AS IS" BASIS,
 * WITHOUT WARRANTIES OR CONDITIONS OF ANY KIND, either express or implied.
 * See the License for the specific language governing permissions and
 * limitations under the License.
 */

package org.apache.spark.sql.delta

import java.util.Locale

import org.apache.spark.sql.delta.actions._
import org.apache.spark.sql.delta.catalog.DeltaTableV2
import org.apache.spark.sql.delta.constraints.{Constraints, Invariants}
import org.apache.spark.sql.delta.schema.SchemaUtils
import org.apache.spark.sql.delta.sources.DeltaSQLConf
import org.apache.spark.sql.delta.util.{Utils => DeltaUtils}
import org.apache.spark.sql.delta.util.FileNames

import org.apache.spark.sql.{Dataset, SparkSession}
import org.apache.spark.sql.types.TimestampNTZType

/* --------------------------------------- *
 |  Table features base class definitions  |
 * --------------------------------------- */

/**
 * A base class for all table features.
 *
 * A feature can be <b>explicitly supported</b> by a table's protocol when the protocol contains a
 * feature's `name`. Writers (for writer-only features) or readers and writers (for reader-writer
 * features) must recognize supported features and must handle them appropriately.
 *
 * A table feature that released before Delta Table Features (reader version 3 and writer version
 * 7) is considered as a <b>legacy feature</b>. Legacy features are <b>implicitly supported</b>
 * when (a) the protocol does not support table features, i.e., has reader version less than 3 or
 * writer version less than 7 and (b) the feature's minimum reader/writer version is less than or
 * equal to the current protocol's reader/writer version.
 *
 * Separately, a feature can be automatically supported by a table's metadata when certain
 * feature-specific table properties are set. For example, `changeDataFeed` is automatically
 * supported when there's a table property `delta.enableChangeDataFeed=true`. This is independent
 * of the table's enabled features. When a feature is supported (explicitly or implicitly) by the
 * table protocol but its metadata requirements are not satisfied, then clients still have to
 * understand the feature (at least to the extent that they can read and preserve the existing
 * data in the table that uses the feature). See the documentation of
 * [[FeatureAutomaticallyEnabledByMetadata]] for more information.
 *
 * @param name
 *   a globally-unique string indicator to represent the feature. All characters must be letters
 *   (a-z, A-Z), digits (0-9), '-', or '_'. Words must be in camelCase.
 * @param minReaderVersion
 *   the minimum reader version this feature requires. For a feature that can only be explicitly
 *   supported, this is either `0` or `3` (the reader protocol version that supports table
 *   features), depending on the feature is writer-only or reader-writer. For a legacy feature
 *   that can be implicitly supported, this is the first protocol version which the feature is
 *   introduced.
 * @param minWriterVersion
 *   the minimum writer version this feature requires. For a feature that can only be explicitly
 *   supported, this is the writer protocol `7` that supports table features. For a legacy feature
 *   that can be implicitly supported, this is the first protocol version which the feature is
 *   introduced.
 */
// @TODO: distinguish Delta and 3rd-party features and give appropriate error messages
sealed abstract class TableFeature(
    val name: String,
    val minReaderVersion: Int,
    val minWriterVersion: Int) extends java.io.Serializable {

  require(name.forall(c => c.isLetterOrDigit || c == '-' || c == '_'))

  /**
   * Get a [[Protocol]] object stating the minimum reader and writer versions this feature
   * requires. For a feature that can only be explicitly supported, this method returns a protocol
   * version that supports table features, either `(0,7)` or `(3,7)` depending on the feature is
   * writer-only or reader-writer. For a legacy feature that can be implicitly supported, this
   * method returns the first protocol version which introduced the said feature.
   *
   * For all features, if the table's protocol version does not support table features, then the
   * minimum protocol version is enough. However, if the protocol version supports table features
   * for the feature type (writer-only or reader-writer), then the minimum protocol version is not
   * enough to support a feature. In this case the feature must also be explicitly listed in the
   * appropriate feature sets in the [[Protocol]].
   */
  def minProtocolVersion: Protocol = Protocol(minReaderVersion, minWriterVersion)

  /** Determine if this feature applies to both readers and writers. */
  def isReaderWriterFeature: Boolean = this.isInstanceOf[ReaderWriterFeatureType]

  /**
   * Determine if this feature is a legacy feature. See the documentation of [[TableFeature]] for
   * more information.
   */
  def isLegacyFeature: Boolean = this.isInstanceOf[LegacyFeatureType]

  /**
   * True if this feature can be removed.
   */
  def isRemovable: Boolean = this.isInstanceOf[RemovableFeature]

  /**
   * Set of table features that this table feature depends on. I.e. the set of features that need
   * to be enabled if this table feature is enabled.
   */
  def requiredFeatures: Set[TableFeature] = Set.empty
}

/** A trait to indicate a feature applies to readers and writers. */
sealed trait ReaderWriterFeatureType

/** A trait to indicate a feature is legacy, i.e., released before Table Features. */
sealed trait LegacyFeatureType

/**
 * A trait indicating this feature can be automatically enabled via a change in a table's
 * metadata, e.g., through setting particular values of certain feature-specific table properties.
 *
 * When the feature's metadata requirements are satisfied for <b>new tables</b>, or for
 * <b>existing tables when [[automaticallyUpdateProtocolOfExistingTables]] set to `true`</b>, the
 * client will silently add the feature to the protocol's `readerFeatures` and/or
 * `writerFeatures`. Otherwise, a proper protocol version bump must be present in the same
 * transaction.
 */
sealed trait FeatureAutomaticallyEnabledByMetadata { this: TableFeature =>

  /**
   * Whether the feature can automatically update the protocol of an existing table when the
   * metadata requirements are satisfied. As a rule of thumb, a table feature that requires
   * explicit operations (e.g., turning on a table property) should set this flag to `true`, while
   * features that are used implicitly (e.g., when using a new data type) should set this flag to
   * `false`.
   */
  def automaticallyUpdateProtocolOfExistingTables: Boolean = this.isLegacyFeature

  /**
   * Determine whether the feature must be supported and enabled because its metadata requirements
   * are satisfied.
   */
  def metadataRequiresFeatureToBeEnabled(metadata: Metadata, spark: SparkSession): Boolean

  require(
    !this.isLegacyFeature || automaticallyUpdateProtocolOfExistingTables,
    "Legacy feature must be auto-update capable.")
}

/**
 * A trait indicating a feature can be removed. Classes that extend the trait need to
 * implement the following three functions:
 *
 * a) preDowngradeCommand. This is where all required actions for removing the feature are
 *    implemented. For example, to remove the DVs feature we need to remove metadata config
 *    and purge all DVs from table. This action takes place before the protocol downgrade in
 *    separate commit(s). Note, the command needs to be implemented in a way concurrent
 *    transactions do not nullify the effect. For example, disabling DVs on a table before
 *    purging will stop concurrent transactions from adding DVs. During protocol downgrade
 *    we perform a validation in [[validateRemoval]] to make sure all invariants still hold.
 *
 * b) validateRemoval. Add any feature-specific checks before proceeding to the protocol
 *    downgrade. This function is guaranteed to be called at the latest version before the
 *    protocol downgrade is committed to the table. When the protocol downgrade txn conflicts,
 *    the validation is repeated against the winning txn snapshot. As soon as the protocol
 *    downgrade succeeds, all subsequent interleaved txns are aborted.
 *
 * c) actionUsesFeature. For reader+writer features we check whether past versions contain any
 *    traces of the removed feature. This is achieved by calling [[actionUsesFeature]] for
 *    every action of every reachable commit version in the log. Note, a feature may leave traces
 *    in both data and metadata. Depending on the feature, we need to check several types of
 *    actions such as Metadata, AddFile, RemoveFile etc.
 *    Writer features should directly return false.
 *
 *    WARNING: actionUsesFeature should not check Protocol actions for the feature being removed,
 *    because at the time actionUsesFeature is invoked the protocol downgrade did not happen yet.
 *    Thus, the feature-to-remove is still active. As a result, any unrelated operations that
 *    produce a protocol action (while we are waiting for the retention period to expire) will
 *    "carry" the feature-to-remove. Checking protocol for that feature would result in an
 *    unnecessary failure during the history validation of the next DROP FEATURE call. Note,
 *    while the feature-to-remove is supported in the protocol we cannot generate a legit protocol
 *    action that adds support for that feature since it is already supported.
 */
sealed trait RemovableFeature { self: TableFeature =>
  def preDowngradeCommand(table: DeltaTableV2): PreDowngradeTableFeatureCommand
  def validateRemoval(snapshot: Snapshot): Boolean
  def actionUsesFeature(action: Action): Boolean

  /**
   * Examines all historical commits for traces of the removableFeature.
   * This is achieved as follows:
   *
   * 1) We find the earliest valid checkpoint, recreate a snapshot at that version and we check
   *    whether there any traces of the feature-to-remove.
   * 2) We check all commits that exist between version 0 and the current version.
   *    This includes the versions we validated the snapshots. This is because a commit
   *    might include information that is not available in the snapshot. Examples include
   *    CommitInfo, CDCInfo etc. Note, there can still be valid log commit files with
   *    versions prior the earliest checkpoint version.
   * 3) We do not need to recreate a snapshot at the current version because this is already being
   *    handled by validateRemoval.
   *
   * Note, this is a slow process.
   *
   * @param spark The SparkSession.
   * @param downgradeTxnReadSnapshot The read snapshot of the protocol downgrade transaction.
   * @return True if the history contains any trace of the feature.
   */
  def historyContainsFeature(
      spark: SparkSession,
      downgradeTxnReadSnapshot: Snapshot): Boolean = {
    require(isReaderWriterFeature)
    val deltaLog = downgradeTxnReadSnapshot.deltaLog
    val earliestCheckpointVersion = deltaLog.findEarliestReliableCheckpoint.getOrElse(0L)
    val toVersion = downgradeTxnReadSnapshot.version

    // Use the snapshot at earliestCheckpointVersion to validate the checkpoint identified by
    // findEarliestReliableCheckpoint.
    val earliestSnapshot = deltaLog.getSnapshotAt(earliestCheckpointVersion)

    // Tombstones may contain traces of the removed feature. The earliest snapshot will include
    // all tombstones within the tombstoneRetentionPeriod. This may disallow protocol downgrade
    // because the log retention period is not aligned with the tombstoneRetentionPeriod.
    // To resolve this issue, we filter out all tombstones from the earliest checkpoint.
    // Tombstones at the earliest checkpoint should be irrelevant and should not be an
    // issue for readers that do not support the feature.
    if (containsFeatureTraces(earliestSnapshot.stateDS.filter("remove is null"))) {
      return true
    }

    // Check if commits between 0 version and toVersion contain any traces of the feature.
    val allHistoricalDeltaFiles = deltaLog
      .listFrom(0L)
      .takeWhile(file => FileNames.getFileVersionOpt(file.getPath).forall(_ <= toVersion))
      .filter(FileNames.isDeltaFile)
      .toSeq
    DeltaLogFileIndex(DeltaLogFileIndex.COMMIT_FILE_FORMAT, allHistoricalDeltaFiles)
      .exists(i => containsFeatureTraces(deltaLog.loadIndex(i, Action.logSchema).as[SingleAction]))
  }

  /** Returns whether a dataset of actions contains any trace of this feature. */
  private def containsFeatureTraces(ds: Dataset[SingleAction]): Boolean = {
    import org.apache.spark.sql.delta.implicits._
    ds.mapPartitions { actions =>
      actions
        .map(_.unwrap)
        .collectFirst { case a if actionUsesFeature(a) => true }
        .toIterator
    }.take(1).nonEmpty
  }
}

/**
 * A base class for all writer-only table features that can only be explicitly supported.
 *
 * @param name
 *   a globally-unique string indicator to represent the feature. All characters must be letters
 *   (a-z, A-Z), digits (0-9), '-', or '_'. Words must be in camelCase.
 */
sealed abstract class WriterFeature(name: String)
  extends TableFeature(
    name,
    minReaderVersion = 0,
    minWriterVersion = TableFeatureProtocolUtils.TABLE_FEATURES_MIN_WRITER_VERSION)

/**
 * A base class for all reader-writer table features that can only be explicitly supported.
 *
 * @param name
 *   a globally-unique string indicator to represent the feature. All characters must be letters
 *   (a-z, A-Z), digits (0-9), '-', or '_'. Words must be in camelCase.
 */
sealed abstract class ReaderWriterFeature(name: String)
  extends WriterFeature(name)
  with ReaderWriterFeatureType {
  override val minReaderVersion: Int = TableFeatureProtocolUtils.TABLE_FEATURES_MIN_READER_VERSION
}

/**
 * A base class for all table legacy writer-only features.
 *
 * @param name
 *   a globally-unique string indicator to represent the feature. Allowed characters are letters
 *   (a-z, A-Z), digits (0-9), '-', and '_'. Words must be in camelCase.
 * @param minWriterVersion
 *   the minimum writer protocol version that supports this feature.
 */
sealed abstract class LegacyWriterFeature(name: String, minWriterVersion: Int)
  extends TableFeature(name, minReaderVersion = 0, minWriterVersion = minWriterVersion)
  with LegacyFeatureType

/**
 * A base class for all legacy writer-only table features.
 *
 * @param name
 *   a globally-unique string indicator to represent the feature. Allowed characters are letters
 *   (a-z, A-Z), digits (0-9), '-', and '_'. Words must be in camelCase.
 * @param minReaderVersion
 *   the minimum reader protocol version that supports this feature.
 * @param minWriterVersion
 *   the minimum writer protocol version that supports this feature.
 */
sealed abstract class LegacyReaderWriterFeature(
    name: String,
    override val minReaderVersion: Int,
    minWriterVersion: Int)
  extends LegacyWriterFeature(name, minWriterVersion)
  with ReaderWriterFeatureType

object TableFeature {
  /**
   * All table features recognized by this client. Update this set when you added a new Table
   * Feature.
   *
   * Warning: Do not call `get` on this Map to get a specific feature because keys in this map are
   * in lower cases. Use [[featureNameToFeature]] instead.
   */
  private[delta] val allSupportedFeaturesMap: Map[String, TableFeature] = {
    var features: Set[TableFeature] = Set(
      AllowColumnDefaultsTableFeature,
      AppendOnlyTableFeature,
      ChangeDataFeedTableFeature,
      CheckConstraintsTableFeature,
      ClusteringTableFeature,
      DomainMetadataTableFeature,
      GeneratedColumnsTableFeature,
      InvariantsTableFeature,
      ColumnMappingTableFeature,
      TimestampNTZTableFeature,
      TypeWideningTableFeature,
      IcebergCompatV1TableFeature,
      IcebergCompatV2TableFeature,
      DeletionVectorsTableFeature,
      VacuumProtocolCheckTableFeature,
      V2CheckpointTableFeature,
      RowTrackingFeature,
      InCommitTimestampTableFeature)
    if (DeltaUtils.isTesting) {
      features ++= Set(
        TestLegacyWriterFeature,
        TestLegacyReaderWriterFeature,
        TestWriterFeature,
        TestWriterMetadataNoAutoUpdateFeature,
        TestReaderWriterFeature,
        TestReaderWriterMetadataAutoUpdateFeature,
        TestReaderWriterMetadataNoAutoUpdateFeature,
        TestRemovableWriterFeature,
        TestRemovableLegacyWriterFeature,
        TestRemovableReaderWriterFeature,
        TestRemovableLegacyReaderWriterFeature,
        TestFeatureWithDependency,
        TestFeatureWithTransitiveDependency,
        TestWriterFeatureWithTransitiveDependency,
        // Identity columns are under development and only available in testing.
        IdentityColumnsTableFeature,
        // managed-commits are under development and only available in testing.
        ManagedCommitTableFeature,
<<<<<<< HEAD
        InCommitTimestampTableFeature)
=======
        TypeWideningTableFeature)
>>>>>>> 9c2cdf0c
    }
    val featureMap = features.map(f => f.name.toLowerCase(Locale.ROOT) -> f).toMap
    require(features.size == featureMap.size, "Lowercase feature names must not duplicate.")
    featureMap
  }

  /** Get a [[TableFeature]] object by its name. */
  def featureNameToFeature(featureName: String): Option[TableFeature] =
    allSupportedFeaturesMap.get(featureName.toLowerCase(Locale.ROOT))

  /**
   * Extracts the removed (explicit) feature names by comparing new and old protocols.
   * Returns None if there are no removed (explicit) features.
   */
  protected def getDroppedExplicitFeatureNames(
      newProtocol: Protocol,
      oldProtocol: Protocol): Option[Set[String]] = {
    val newFeatureNames = newProtocol.readerAndWriterFeatureNames
    val oldFeatureNames = oldProtocol.readerAndWriterFeatureNames
    Option(oldFeatureNames -- newFeatureNames).filter(_.nonEmpty)
  }

  /**
   * Identifies whether there was any feature removal between two protocols.
   */
  def isProtocolRemovingExplicitFeatures(newProtocol: Protocol, oldProtocol: Protocol): Boolean = {
    getDroppedExplicitFeatureNames(newProtocol = newProtocol, oldProtocol = oldProtocol).isDefined
  }

  /**
   * Validates whether all requirements of a removed feature hold against the provided snapshot.
   */
  def validateFeatureRemovalAtSnapshot(
      newProtocol: Protocol,
      oldProtocol: Protocol,
      snapshot: Snapshot): Boolean = {
    val droppedFeatureNamesOpt = TableFeature.getDroppedExplicitFeatureNames(
      newProtocol = newProtocol,
      oldProtocol = oldProtocol)
    val droppedFeatureName = droppedFeatureNamesOpt match {
      case Some(f) if f.size == 1 => f.head
      // We do not support dropping more than one features at a time so we have to reject
      // the validation.
      case Some(_) => return false
      case None => return true
    }

    TableFeature.featureNameToFeature(droppedFeatureName) match {
      case Some(feature: RemovableFeature) => feature.validateRemoval(snapshot)
      case _ => throw DeltaErrors.dropTableFeatureFeatureNotSupportedByClient(droppedFeatureName)
    }
  }
}

/* ---------------------------------------- *
 |  All table features known to the client  |
 * ---------------------------------------- */

object AppendOnlyTableFeature
  extends LegacyWriterFeature(name = "appendOnly", minWriterVersion = 2)
  with FeatureAutomaticallyEnabledByMetadata {
  override def metadataRequiresFeatureToBeEnabled(
      metadata: Metadata,
      spark: SparkSession): Boolean = {
    DeltaConfigs.IS_APPEND_ONLY.fromMetaData(metadata)
  }
}

object InvariantsTableFeature
  extends LegacyWriterFeature(name = "invariants", minWriterVersion = 2)
  with FeatureAutomaticallyEnabledByMetadata {
  override def metadataRequiresFeatureToBeEnabled(
      metadata: Metadata,
      spark: SparkSession): Boolean = {
    Invariants.getFromSchema(metadata.schema, spark).nonEmpty
  }
}

object CheckConstraintsTableFeature
  extends LegacyWriterFeature(name = "checkConstraints", minWriterVersion = 3)
  with FeatureAutomaticallyEnabledByMetadata {
  override def metadataRequiresFeatureToBeEnabled(
      metadata: Metadata,
      spark: SparkSession): Boolean = {
    Constraints.getCheckConstraints(metadata, spark).nonEmpty
  }
}

object ChangeDataFeedTableFeature
  extends LegacyWriterFeature(name = "changeDataFeed", minWriterVersion = 4)
  with FeatureAutomaticallyEnabledByMetadata {
  override def metadataRequiresFeatureToBeEnabled(
      metadata: Metadata,
      spark: SparkSession): Boolean = {
    DeltaConfigs.CHANGE_DATA_FEED.fromMetaData(metadata)
  }
}

object GeneratedColumnsTableFeature
  extends LegacyWriterFeature(name = "generatedColumns", minWriterVersion = 4)
  with FeatureAutomaticallyEnabledByMetadata {
  override def metadataRequiresFeatureToBeEnabled(
      metadata: Metadata,
      spark: SparkSession): Boolean = {
    GeneratedColumn.hasGeneratedColumns(metadata.schema)
  }
}

object ColumnMappingTableFeature
  extends LegacyReaderWriterFeature(
    name = "columnMapping",
    minReaderVersion = 2,
    minWriterVersion = 5)
  with FeatureAutomaticallyEnabledByMetadata {
  override def metadataRequiresFeatureToBeEnabled(
      metadata: Metadata,
      spark: SparkSession): Boolean = {
    metadata.columnMappingMode match {
      case NoMapping => false
      case _ => true
    }
  }
}

object IdentityColumnsTableFeature
  extends LegacyWriterFeature(name = "identityColumns", minWriterVersion = 6)
  with FeatureAutomaticallyEnabledByMetadata {
  override def metadataRequiresFeatureToBeEnabled(
      metadata: Metadata,
      spark: SparkSession): Boolean = {
    ColumnWithDefaultExprUtils.hasIdentityColumn(metadata.schema)
  }
}

object TimestampNTZTableFeature extends ReaderWriterFeature(name = "timestampNtz")
    with FeatureAutomaticallyEnabledByMetadata {
  override def metadataRequiresFeatureToBeEnabled(
      metadata: Metadata, spark: SparkSession): Boolean = {
    SchemaUtils.checkForTimestampNTZColumnsRecursively(metadata.schema)
  }
}

object DeletionVectorsTableFeature
  extends ReaderWriterFeature(name = "deletionVectors")
  with FeatureAutomaticallyEnabledByMetadata {
  override def automaticallyUpdateProtocolOfExistingTables: Boolean = true

  override def metadataRequiresFeatureToBeEnabled(
      metadata: Metadata,
      spark: SparkSession): Boolean = {
    DeltaConfigs.ENABLE_DELETION_VECTORS_CREATION.fromMetaData(metadata)
  }
}

object RowTrackingFeature extends WriterFeature(name = "rowTracking")
  with FeatureAutomaticallyEnabledByMetadata {
  override def automaticallyUpdateProtocolOfExistingTables: Boolean = true

  override def metadataRequiresFeatureToBeEnabled(
      metadata: Metadata,
      spark: SparkSession): Boolean = DeltaConfigs.ROW_TRACKING_ENABLED.fromMetaData(metadata)

  override def requiredFeatures: Set[TableFeature] = Set(DomainMetadataTableFeature)
}

object DomainMetadataTableFeature extends WriterFeature(name = "domainMetadata")

object IcebergCompatV1TableFeature extends WriterFeature(name = "icebergCompatV1")
  with FeatureAutomaticallyEnabledByMetadata {

  override def automaticallyUpdateProtocolOfExistingTables: Boolean = true

  override def metadataRequiresFeatureToBeEnabled(
      metadata: Metadata,
      spark: SparkSession): Boolean = IcebergCompatV1.isEnabled(metadata)

  override def requiredFeatures: Set[TableFeature] = Set(ColumnMappingTableFeature)
}

object IcebergCompatV2TableFeature extends WriterFeature(name = "icebergCompatV2")
  with FeatureAutomaticallyEnabledByMetadata {

  override def automaticallyUpdateProtocolOfExistingTables: Boolean = true

  override def metadataRequiresFeatureToBeEnabled(
      metadata: Metadata,
      spark: SparkSession): Boolean = IcebergCompatV2.isEnabled(metadata)

  override def requiredFeatures: Set[TableFeature] = Set(ColumnMappingTableFeature)
}

/**
 * Clustering table feature is enabled when a table is created with CLUSTER BY clause.
 */
object ClusteringTableFeature extends WriterFeature("clustering") {
  override val requiredFeatures: Set[TableFeature] = Set(DomainMetadataTableFeature)
}

/**
 * This table feature represents support for column DEFAULT values for Delta Lake. With this
 * feature, it is possible to assign default values to columns either at table creation time or
 * later by using commands of the form: ALTER TABLE t ALTER COLUMN c SET DEFAULT v. Thereafter,
 * queries from the table will return the specified default value instead of NULL when the
 * corresponding field is not present in storage.
 *
 * We create this as a writer-only feature rather than a reader/writer feature in order to simplify
 * the query execution implementation for scanning Delta tables. This means that commands of the
 * following form are not allowed: ALTER TABLE t ADD COLUMN c DEFAULT v. The reason is that when
 * commands of that form execute (such as for other data sources like CSV or JSON), then the data
 * source scan implementation must take responsibility to return the supplied default value for all
 * rows, including those previously present in the table before the command executed. We choose to
 * avoid this complexity for Delta table scans, so we make this a writer-only feature instead.
 * Therefore, the analyzer can take care of the entire job when processing commands that introduce
 * new rows into the table by injecting the column default value (if present) into the corresponding
 * query plan. This comes at the expense of preventing ourselves from easily adding a default value
 * to an existing non-empty table, because all data files would need to be rewritten to include the
 * new column value in an expensive backfill.
 */
object AllowColumnDefaultsTableFeature extends WriterFeature(name = "allowColumnDefaults")


/**
 * V2 Checkpoint table feature is for checkpoints with sidecars and the new format and
 * file naming scheme.
 */
object V2CheckpointTableFeature
  extends ReaderWriterFeature(name = "v2Checkpoint")
  with RemovableFeature
  with FeatureAutomaticallyEnabledByMetadata {

  override def automaticallyUpdateProtocolOfExistingTables: Boolean = true

  private def isV2CheckpointSupportNeededByMetadata(metadata: Metadata): Boolean =
    DeltaConfigs.CHECKPOINT_POLICY.fromMetaData(metadata).needsV2CheckpointSupport

  override def metadataRequiresFeatureToBeEnabled(
      metadata: Metadata,
      spark: SparkSession): Boolean = isV2CheckpointSupportNeededByMetadata(metadata)

  override def validateRemoval(snapshot: Snapshot): Boolean = {
    // Fail validation if v2 checkpoints are still enabled in the current snapshot
    if (isV2CheckpointSupportNeededByMetadata(snapshot.metadata)) return false

    // Validation also fails if the current snapshot might depend on a v2 checkpoint.
    // NOTE: Empty and preloaded checkpoint providers never reference v2 checkpoints.
    snapshot.checkpointProvider match {
      case p if p.isEmpty => true
      case _: PreloadedCheckpointProvider => true
      case lazyProvider: LazyCompleteCheckpointProvider =>
        lazyProvider.underlyingCheckpointProvider.isInstanceOf[PreloadedCheckpointProvider]
      case _ => false
    }
  }

  override def actionUsesFeature(action: Action): Boolean = action match {
    case m: Metadata => isV2CheckpointSupportNeededByMetadata(m)
    case _: CheckpointMetadata => true
    case _: SidecarFile => true
    case _ => false
  }

  override def preDowngradeCommand(table: DeltaTableV2): PreDowngradeTableFeatureCommand =
    V2CheckpointPreDowngradeCommand(table)
}

/** Table feature to represent tables whose commits are managed by separate commit-store */
object ManagedCommitTableFeature
  extends ReaderWriterFeature(name = "managed-commit-dev")
    with FeatureAutomaticallyEnabledByMetadata {

  override def automaticallyUpdateProtocolOfExistingTables: Boolean = true

  override def metadataRequiresFeatureToBeEnabled(
      metadata: Metadata,
      spark: SparkSession): Boolean = {
    DeltaConfigs.MANAGED_COMMIT_OWNER_NAME.fromMetaData(metadata).nonEmpty
  }
}

object TypeWideningTableFeature extends ReaderWriterFeature(name = "typeWidening-preview")
    with FeatureAutomaticallyEnabledByMetadata
    with RemovableFeature {
  override def automaticallyUpdateProtocolOfExistingTables: Boolean = true

  private def isTypeWideningSupportNeededByMetadata(metadata: Metadata): Boolean =
    DeltaConfigs.ENABLE_TYPE_WIDENING.fromMetaData(metadata)

  override def metadataRequiresFeatureToBeEnabled(
      metadata: Metadata,
      spark: SparkSession): Boolean = isTypeWideningSupportNeededByMetadata(metadata)

  override def validateRemoval(snapshot: Snapshot): Boolean =
    !isTypeWideningSupportNeededByMetadata(snapshot.metadata) &&
      !TypeWideningMetadata.containsTypeWideningMetadata(snapshot.metadata.schema)

  override def actionUsesFeature(action: Action): Boolean =
    action match {
      case m: Metadata => TypeWideningMetadata.containsTypeWideningMetadata(m.schema)
      case _ => false
    }

  override def preDowngradeCommand(table: DeltaTableV2): PreDowngradeTableFeatureCommand =
    TypeWideningPreDowngradeCommand(table)
}

/**
 * inCommitTimestamp table feature is a writer feature that makes
 * every writer write a monotonically increasing timestamp inside the commit file.
 */
object InCommitTimestampTableFeature
  extends WriterFeature(name = "inCommitTimestamp-dev")
  with FeatureAutomaticallyEnabledByMetadata
  with RemovableFeature {

  override def automaticallyUpdateProtocolOfExistingTables: Boolean = true

  override def metadataRequiresFeatureToBeEnabled(
      metadata: Metadata,
      spark: SparkSession): Boolean = {
    DeltaConfigs.IN_COMMIT_TIMESTAMPS_ENABLED.fromMetaData(metadata)
  }

  override def preDowngradeCommand(table: DeltaTableV2): PreDowngradeTableFeatureCommand =
    InCommitTimestampsPreDowngradeCommand(table)


  /**
   * As per the spec, we can disable ICT by just setting
   * [[DeltaConfigs.IN_COMMIT_TIMESTAMPS_ENABLED]] to `false`. There is no need to remove the
   * provenance properties. However, [[InCommitTimestampsPreDowngradeCommand]] will try to remove
   * these properties because they can be removed as part of the same metadata update that sets
   * [[DeltaConfigs.IN_COMMIT_TIMESTAMPS_ENABLED]] to `false`. We check all three properties here
   * as well for consistency.
   */
  override def validateRemoval(snapshot: Snapshot): Boolean = {
    val provenancePropertiesAbsent = Seq(
        DeltaConfigs.IN_COMMIT_TIMESTAMP_ENABLEMENT_TIMESTAMP.key,
        DeltaConfigs.IN_COMMIT_TIMESTAMP_ENABLEMENT_VERSION.key)
      .forall(!snapshot.metadata.configuration.contains(_))
    val ictEnabledInMetadata =
      DeltaConfigs.IN_COMMIT_TIMESTAMPS_ENABLED.fromMetaData(snapshot.metadata)
    provenancePropertiesAbsent && !ictEnabledInMetadata
  }

  // Writer features should directly return false, as it is only used for reader+writer features.
  override def actionUsesFeature(action: Action): Boolean = false
}

/**
 * A ReaderWriter table feature for VACUUM. If this feature is enabled:
 * A writer should follow one of the following:
 *   1. Non-Support for Vacuum: Writers can explicitly state that they do not support VACUUM for
 *      any table, regardless of whether the Vacuum Protocol Check Table feature exists.
 *   2. Implement Writer Protocol Check: Ensure that the VACUUM implementation includes a writer
 *      protocol check before any file deletions occur.
 * Readers don't need to understand or change anything new; they just need to acknowledge the
 * feature exists
 */
object VacuumProtocolCheckTableFeature
  extends ReaderWriterFeature(name = "vacuumProtocolCheck")

/**
 * Features below are for testing only, and are being registered to the system only in the testing
 * environment. See [[TableFeature.allSupportedFeaturesMap]] for the registration.
 */

object TestLegacyWriterFeature
  extends LegacyWriterFeature(name = "testLegacyWriter", minWriterVersion = 5)

object TestWriterFeature extends WriterFeature(name = "testWriter")

object TestWriterMetadataNoAutoUpdateFeature
  extends WriterFeature(name = "testWriterMetadataNoAutoUpdate")
  with FeatureAutomaticallyEnabledByMetadata {
  val TABLE_PROP_KEY = "_123testWriterMetadataNoAutoUpdate321_"
  override def metadataRequiresFeatureToBeEnabled(
      metadata: Metadata,
      spark: SparkSession): Boolean = {
    metadata.configuration.get(TABLE_PROP_KEY).exists(_.toBoolean)
  }
}

object TestLegacyReaderWriterFeature
  extends LegacyReaderWriterFeature(
    name = "testLegacyReaderWriter",
    minReaderVersion = 2,
    minWriterVersion = 5)

object TestReaderWriterFeature extends ReaderWriterFeature(name = "testReaderWriter")

object TestReaderWriterMetadataNoAutoUpdateFeature
  extends ReaderWriterFeature(name = "testReaderWriterMetadataNoAutoUpdate")
  with FeatureAutomaticallyEnabledByMetadata {
  val TABLE_PROP_KEY = "_123testReaderWriterMetadataNoAutoUpdate321_"
  override def metadataRequiresFeatureToBeEnabled(
      metadata: Metadata,
      spark: SparkSession): Boolean = {
    metadata.configuration.get(TABLE_PROP_KEY).exists(_.toBoolean)
  }
}

object TestReaderWriterMetadataAutoUpdateFeature
  extends ReaderWriterFeature(name = "testReaderWriterMetadataAutoUpdate")
  with FeatureAutomaticallyEnabledByMetadata {
  val TABLE_PROP_KEY = "_123testReaderWriterMetadataAutoUpdate321_"

  override def automaticallyUpdateProtocolOfExistingTables: Boolean = true

  override def metadataRequiresFeatureToBeEnabled(
      metadata: Metadata,
      spark: SparkSession): Boolean = {
    metadata.configuration.get(TABLE_PROP_KEY).exists(_.toBoolean)
  }
}

private[sql] object TestRemovableWriterFeature
  extends WriterFeature(name = "testRemovableWriter")
  with FeatureAutomaticallyEnabledByMetadata
  with RemovableFeature {

  val TABLE_PROP_KEY = "_123TestRemovableWriter321_"
  override def metadataRequiresFeatureToBeEnabled(
      metadata: Metadata,
      spark: SparkSession): Boolean = {
    metadata.configuration.get(TABLE_PROP_KEY).exists(_.toBoolean)
  }

  /** Make sure the property is not enabled on the table. */
  override def validateRemoval(snapshot: Snapshot): Boolean =
    !snapshot.metadata.configuration.get(TABLE_PROP_KEY).exists(_.toBoolean)

  override def preDowngradeCommand(table: DeltaTableV2): PreDowngradeTableFeatureCommand =
    TestWriterFeaturePreDowngradeCommand(table)

  override def actionUsesFeature(action: Action): Boolean = false
}

private[sql] object TestRemovableReaderWriterFeature
  extends ReaderWriterFeature(name = "testRemovableReaderWriter")
    with FeatureAutomaticallyEnabledByMetadata
    with RemovableFeature {

  val TABLE_PROP_KEY = "_123TestRemovableReaderWriter321_"
  override def metadataRequiresFeatureToBeEnabled(
      metadata: Metadata,
      spark: SparkSession): Boolean = {
    metadata.configuration.get(TABLE_PROP_KEY).exists(_.toBoolean)
  }

  /** Make sure the property is not enabled on the table. */
  override def validateRemoval(snapshot: Snapshot): Boolean =
    !snapshot.metadata.configuration.get(TABLE_PROP_KEY).exists(_.toBoolean)

  override def actionUsesFeature(action: Action): Boolean = action match {
    case m: Metadata => m.configuration.get(TABLE_PROP_KEY).exists(_.toBoolean)
    case _ => false
  }

  override def preDowngradeCommand(table: DeltaTableV2): PreDowngradeTableFeatureCommand =
    TestReaderWriterFeaturePreDowngradeCommand(table)
}

object TestRemovableLegacyWriterFeature
  extends LegacyWriterFeature(name = "testRemovableLegacyWriter", minWriterVersion = 5)
  with FeatureAutomaticallyEnabledByMetadata
  with RemovableFeature {

  val TABLE_PROP_KEY = "_123TestRemovableLegacyWriter321_"
  override def metadataRequiresFeatureToBeEnabled(
      metadata: Metadata,
      spark: SparkSession): Boolean = {
    metadata.configuration.get(TABLE_PROP_KEY).exists(_.toBoolean)
  }

  override def validateRemoval(snapshot: Snapshot): Boolean = {
    !snapshot.metadata.configuration.contains(TABLE_PROP_KEY)
  }

  override def preDowngradeCommand(table: DeltaTableV2): PreDowngradeTableFeatureCommand =
    TestLegacyWriterFeaturePreDowngradeCommand(table)

  override def actionUsesFeature(action: Action): Boolean = false
}

object TestRemovableLegacyReaderWriterFeature
  extends LegacyReaderWriterFeature(
      name = "testRemovableLegacyReaderWriter", minReaderVersion = 2, minWriterVersion = 5)
  with FeatureAutomaticallyEnabledByMetadata
  with RemovableFeature {

  val TABLE_PROP_KEY = "_123TestRemovableLegacyReaderWriter321_"
  override def metadataRequiresFeatureToBeEnabled(
      metadata: Metadata,
      spark: SparkSession): Boolean = {
    metadata.configuration.get(TABLE_PROP_KEY).exists(_.toBoolean)
  }

  override def validateRemoval(snapshot: Snapshot): Boolean = {
    !snapshot.metadata.configuration.contains(TABLE_PROP_KEY)
  }

  override def actionUsesFeature(action: Action): Boolean = {
    action match {
      case m: Metadata => m.configuration.contains(TABLE_PROP_KEY)
      case _ => false
    }
  }

  override def preDowngradeCommand(table: DeltaTableV2): PreDowngradeTableFeatureCommand =
    TestLegacyReaderWriterFeaturePreDowngradeCommand(table)
}

object TestFeatureWithDependency
  extends ReaderWriterFeature(name = "testFeatureWithDependency")
  with FeatureAutomaticallyEnabledByMetadata {

  val TABLE_PROP_KEY = "_123testFeatureWithDependency321_"

  override def automaticallyUpdateProtocolOfExistingTables: Boolean = true

  override def metadataRequiresFeatureToBeEnabled(
      metadata: Metadata, spark: SparkSession): Boolean = {
    metadata.configuration.get(TABLE_PROP_KEY).exists(_.toBoolean)
  }

  override def requiredFeatures: Set[TableFeature] = Set(TestReaderWriterFeature)
}

object TestFeatureWithTransitiveDependency
  extends ReaderWriterFeature(name = "testFeatureWithTransitiveDependency") {

  override def requiredFeatures: Set[TableFeature] = Set(TestFeatureWithDependency)
}

object TestWriterFeatureWithTransitiveDependency
  extends WriterFeature(name = "testWriterFeatureWithTransitiveDependency") {

  override def requiredFeatures: Set[TableFeature] = Set(TestFeatureWithDependency)
}<|MERGE_RESOLUTION|>--- conflicted
+++ resolved
@@ -359,12 +359,7 @@
         // Identity columns are under development and only available in testing.
         IdentityColumnsTableFeature,
         // managed-commits are under development and only available in testing.
-        ManagedCommitTableFeature,
-<<<<<<< HEAD
-        InCommitTimestampTableFeature)
-=======
-        TypeWideningTableFeature)
->>>>>>> 9c2cdf0c
+        ManagedCommitTableFeature)
     }
     val featureMap = features.map(f => f.name.toLowerCase(Locale.ROOT) -> f).toMap
     require(features.size == featureMap.size, "Lowercase feature names must not duplicate.")
