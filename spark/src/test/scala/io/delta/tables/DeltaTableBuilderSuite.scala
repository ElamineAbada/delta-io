--- conflicted
+++ resolved
@@ -475,16 +475,10 @@
           .clusterBy("c1")
           .execute()
 
-<<<<<<< HEAD
         val deltaLog = DeltaLog.forTable(spark, TableIdentifier("test"))
         val metadata = deltaLog.snapshot.metadata
-        verifyClusteringColumns(TableIdentifier("test"), "c1")
-      }
-=======
-      val deltaLog = DeltaLog.forTable(spark, TableIdentifier("test"))
-      val metadata = deltaLog.snapshot.metadata
-      verifyClusteringColumns(TableIdentifier("test"), Seq("c1"))
->>>>>>> 8c7b62e1
+        verifyClusteringColumns(TableIdentifier("test"), Seq("c1"))
+      }
     }
   }
 
