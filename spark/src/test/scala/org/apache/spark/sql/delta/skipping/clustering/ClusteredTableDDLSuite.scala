/*
 * Copyright (2021) The Delta Lake Project Authors.
 *
 * Licensed under the Apache License, Version 2.0 (the "License");
 * you may not use this file except in compliance with the License.
 * You may obtain a copy of the License at
 *
 * http://www.apache.org/licenses/LICENSE-2.0
 *
 * Unless required by applicable law or agreed to in writing, software
 * distributed under the License is distributed on an "AS IS" BASIS,
 * WITHOUT WARRANTIES OR CONDITIONS OF ANY KIND, either express or implied.
 * See the License for the specific language governing permissions and
 * limitations under the License.
 */

package org.apache.spark.sql.delta.skipping.clustering

import java.io.File

import com.databricks.spark.util.{Log4jUsageLogger, MetricDefinitions}
import org.apache.spark.sql.delta.skipping.ClusteredTableTestUtils
import org.apache.spark.sql.delta.{DeltaAnalysisException, DeltaColumnMappingEnableIdMode, DeltaColumnMappingEnableNameMode, DeltaConfigs, DeltaExcludedBySparkVersionTestMixinShims, DeltaLog, DeltaUnsupportedOperationException}
import org.apache.spark.sql.delta.clustering.ClusteringMetadataDomain
import org.apache.spark.sql.delta.hooks.UpdateCatalog
import org.apache.spark.sql.delta.sources.DeltaSQLConf
import org.apache.spark.sql.delta.stats.SkippingEligibleDataType
import org.apache.spark.sql.delta.test.{DeltaColumnMappingSelectedTestMixin, DeltaSQLCommandTest}
import org.apache.spark.sql.delta.util.JsonUtils

import org.apache.spark.sql.{AnalysisException, QueryTest, Row}
import org.apache.spark.sql.catalyst.TableIdentifier
import org.apache.spark.sql.functions.col
import org.apache.spark.sql.test.SharedSparkSession
import org.apache.spark.sql.types.{ArrayType, IntegerType, StructField, StructType}

trait ClusteredTableCreateOrReplaceDDLSuiteBase extends QueryTest
  with SharedSparkSession
  with ClusteredTableTestUtils {

  override def beforeAll(): Unit = {
    super.beforeAll()
    spark.conf.set(DeltaSQLConf.DELTA_UPDATE_CATALOG_ENABLED.key, "true")
  }

  override def afterAll(): Unit = {
    // Reset UpdateCatalog's thread pool to ensure it is re-initialized in the next test suite.
    // This is necessary because the [[SparkThreadLocalForwardingThreadPoolExecutor]]
    // retains a reference to the SparkContext. Without resetting, the new test suite would
    // reuse the same SparkContext from the previous suite, despite it being stopped.
    //
    // This will force the UpdateCatalog's background thread to use the new SparkContext.
    //
    // scalastyle:off line.size.limit
    // This is to avoid the following exception thrown from the UpdateCatalog's background thread:
    //  java.lang.IllegalStateException: Cannot call methods on a stopped SparkContext.
    //  This stopped SparkContext was created at:
    //
    //  org.apache.spark.sql.delta.skipping.clustering.ClusteredTableDDLDataSourceV2NameColumnMappingSuite.beforeAll
    //
    //  The currently active SparkContext was created at:
    //
    //  org.apache.spark.sql.delta.skipping.clustering.ClusteredTableDDLDataSourceV2Suite.beforeAll
    // scalastyle:on line.size.limit
    UpdateCatalog.tp = null

    super.afterAll()
  }

  protected val testTable: String = "test_ddl_table"
  protected val sourceTable: String = "test_ddl_source"
  protected val targetTable: String = "test_ddl_target"

  protected def isPathBased: Boolean = false

  protected def supportedClauses: Seq[String]

  testCtasRtasHelper(supportedClauses)
  testClusteringColumnsPartOfStatsColumn(supportedClauses)
  testColTypeValidation("CREATE")

  def testCtasRtasHelper(clauses: Seq[String]): Unit = {
    Seq(
      ("",
        "a INT, b STRING, ts TIMESTAMP",
        Seq("a", "b")),
      (" multipart name",
        "a STRUCT<b INT, c STRING>, ts TIMESTAMP",
        Seq("a.b", "ts"))
    ).foreach { case (testSuffix, columns, clusteringColumns) =>
      test(s"create/replace table$testSuffix") {
        withTable(testTable) {
          clauses.foreach { clause =>
            createOrReplaceClusteredTable(
              clause, testTable, columns, clusteringColumns.mkString(","))
            verifyClusteringColumns(TableIdentifier(testTable), clusteringColumns)
          }
        }
      }

      test(s"ctas/rtas$testSuffix") {
        withTable(sourceTable, targetTable) {
          sql(s"CREATE TABLE $sourceTable($columns) USING delta")
          withTempDirIfNecessary { location =>
            clauses.foreach { clause =>
              createOrReplaceAsSelectClusteredTable(
                clause,
                targetTable,
                sourceTable,
                clusteringColumns.mkString(","),
                location = location)
              verifyClusteringColumns(targetTable, clusteringColumns, location)
            }
          }
        }
      }

      if (clauses.contains("REPLACE")) {
        test(s"Replace from non clustered table$testSuffix") {
          withTable(targetTable) {
            sql(s"CREATE TABLE $targetTable($columns) USING delta")
            createOrReplaceClusteredTable(
              "REPLACE", targetTable, columns, clusteringColumns.mkString(","))
            verifyClusteringColumns(TableIdentifier(targetTable), clusteringColumns)
          }
        }
      }
    }
  }

  protected def createTableWithStatsColumns(
      clause: String,
      table: String,
      clusterColumns: Seq[String],
      numIndexedColumns: Int,
      tableSchema: Option[String],
      statsColumns: Seq[String] = Seq.empty,
      location: Option[String] = None): Unit = {
    val clusterSpec = clusterColumns.mkString(",")
    val updatedTableProperties =
      collection.mutable.Map("delta.dataSkippingNumIndexedCols" -> s"$numIndexedColumns")
    if (statsColumns.nonEmpty) {
      updatedTableProperties(DeltaConfigs.DATA_SKIPPING_STATS_COLUMNS.key) =
        statsColumns.mkString(",")
    }
    val tablePropertiesString = updatedTableProperties.map {
      case (key, value) => s"'$key' = '$value'"
    }.mkString(",")
    val locationClause = if (location.isEmpty) "" else s"LOCATION '${location.get}'"
    if (clause == "REPLACE") {
      // Create the default before it can be replaced.
      sql(s"CREATE TABLE IF NOT EXISTS $table USING DELTA $locationClause")
    }
    if (tableSchema.isEmpty) {
      sql(
        s"""
           |$clause TABLE $table USING DELTA CLUSTER BY ($clusterSpec)
           |TBLPROPERTIES($tablePropertiesString)
           |$locationClause
           |AS SELECT * FROM $sourceTable
           |""".stripMargin)
    } else {
      createOrReplaceClusteredTable(
        clause, table, tableSchema.get, clusterSpec, updatedTableProperties.toMap, location)
    }
  }

  protected def testStatsCollectionHelper(
      tableSchema: String,
      numberOfIndexedCols: Int)(cb: => Unit): Unit = {
    withTable(sourceTable) {
      // Create a source table for CTAS.
      sql(
        s"""
           | CREATE TABLE $sourceTable($tableSchema) USING DELTA
           | TBLPROPERTIES('delta.dataSkippingNumIndexedCols' = '$numberOfIndexedCols')
           |""".stripMargin)
      // Run additional steps.
      cb
    }
  }

  protected def testColTypeValidation(clause: String): Unit = {
    test(s"validate column datatype checking on $clause table") {
      withTable("srcTbl", "dstTbl") {
        // Create reference table for CTAS/RTAS.
        sql(s"CREATE table srcTbl (a STRUCT<b INT, c INT>, d BOOLEAN, e MAP<INT, INT>) USING delta")

        val data = (0 to 1000).map(i => Row(Row(i + 1, i * 10), i % 2 == 0, Map(i -> i)))
        val schema = StructType(List(
          StructField("a", StructType(
            Array(
              StructField("b", IntegerType),
              StructField("c", IntegerType)
            )
          ))))
        spark.createDataFrame(spark.sparkContext.parallelize(data), StructType(schema))
          .write.mode("append").format("delta").saveAsTable("srcTbl")

        val (_, snapshot) = DeltaLog.forTableWithSnapshot(spark, new TableIdentifier("srcTbl"))
        // Test multiple data types.
        Seq("a", "d", "e").foreach { colName =>
          withTempDir { tmpDir =>
            // Since validation happens both on create and replace, validate for both cases to
            // ensure that datatype validation behaves consistently between the two.
            if (clause == "REPLACE") {
              sql("DROP TABLE IF EXISTS dstTbl")
              sql(s"CREATE TABLE dstTbl LIKE srcTbl LOCATION '${tmpDir.getAbsolutePath}'")
            }

            Seq(
              // Scenario 1: Standard CREATE/REPLACE TABLE.
              () => {
                val schema = "a STRUCT<b INT, c INT>, d BOOLEAN, e MAP<INT, INT>"
                createOrReplaceClusteredTable(
                  clause, "dstTbl", schema, colName, location = Some(tmpDir.getAbsolutePath))
              },
              // Scenario 2: CTAS/RTAS.
              () =>
                createOrReplaceAsSelectClusteredTable(
                clause, "dstTbl", "srcTbl", colName, location = Some(tmpDir.getAbsolutePath)))
              .foreach { f =>
                val e = intercept[DeltaAnalysisException] {
                  f()
                }
                checkError(
                  exception = e,
                  errorClass = "DELTA_CLUSTERING_COLUMN_MISSING_STATS",
                  parameters = Map(
                    "columns" -> colName,
                    "schema" -> """root
                      | |-- a: struct (nullable = true)
                      | |    |-- b: integer (nullable = true)
                      | |    |-- c: integer (nullable = true)
                      | |-- d: boolean (nullable = true)
                      | |-- e: map (nullable = true)
                      | |    |-- key: integer
                      | |    |-- value: integer (valueContainsNull = true)
                      |""".stripMargin)
                )
              }
          }
        }
      }
    }
  }

  test("cluster by with more than 4 columns - create table") {
    val testTable = "test_table"
    withTable(testTable) {
      val e = intercept[DeltaAnalysisException] {
        createOrReplaceClusteredTable(
          "CREATE", testTable, "a INT, b INT, c INT, d INT, e INT", "a, b, c, d, e")
      }
      checkError(
        exception = e,
        errorClass = "DELTA_CLUSTER_BY_INVALID_NUM_COLUMNS",
        parameters = Map("numColumnsLimit" -> "4", "actualNumColumns" -> "5")
      )
    }
  }

  test("cluster by with more than 4 columns - ctas") {
    val testTable = "test_table"
    val schema = "a INT, b INT, c INT, d INT, e INT"
    withTempDirIfNecessary { location =>
      withTable(sourceTable, testTable) {
        sql(s"CREATE TABLE $sourceTable($schema) USING delta")
        val e = intercept[DeltaAnalysisException] {
          createOrReplaceAsSelectClusteredTable(
            "CREATE", testTable, sourceTable, "a, b, c, d, e", location = location)
        }
        checkError(
          exception = e,
          errorClass = "DELTA_CLUSTER_BY_INVALID_NUM_COLUMNS",
          parameters = Map("numColumnsLimit" -> "4", "actualNumColumns" -> "5")
        )
      }
    }
  }

  protected def verifyPartitionColumns(
      tableIdentifier: TableIdentifier,
      expectedPartitionColumns: Seq[String]): Unit = {
    val (_, snapshot) = DeltaLog.forTableWithSnapshot(spark, tableIdentifier)
    assert(snapshot.metadata.partitionColumns === expectedPartitionColumns)
  }

  protected def verifyClusteringColumns(
      table: String,
      expectedLogicalClusteringColumns: Seq[String],
      locationOpt: Option[String]): Unit = {
    locationOpt.map { location =>
      verifyClusteringColumns(
        location, expectedLogicalClusteringColumns
      )
    }.getOrElse {
      verifyClusteringColumns(TableIdentifier(table), expectedLogicalClusteringColumns)
    }
  }

  def testClusteringColumnsPartOfStatsColumn(clauses: Seq[String]): Unit = {
    clauses.foreach { clause =>
      val mode = if (clause == "CREATE") "create table" else "replace table"
      test(s"Validate clustering columns part of stats columns - $mode") {
        val tableSchema = "col0 int, col1 STRUCT<col11: int, col12: string>, col2 int"
        val indexedColumns = 2
        testStatsCollectionHelper(
          tableSchema = tableSchema,
          numberOfIndexedCols = indexedColumns) {
          withTable(targetTable) {
            val deltaLogSrc = DeltaLog.forTable(spark, TableIdentifier(sourceTable))
            // Validate the 3rd column `col1.col12` and 4th column `col2` can not be
            // clustering columns.
            val e = intercept[DeltaAnalysisException](
              createTableWithStatsColumns(
                clause,
                targetTable,
                "col0" :: "col1.col11" :: "col1.col12" :: "col2" :: Nil,
                indexedColumns,
                Some(tableSchema)))
            checkError(
              exception = e,
              errorClass = "DELTA_CLUSTERING_COLUMN_MISSING_STATS",
              parameters = Map(
                "columns" -> "col1.col12, col2",
                "schema" -> """root
                    | |-- col0: integer (nullable = true)
                    | |-- col1: struct (nullable = true)
                    | |    |-- col11: integer (nullable = true)
                    |""".stripMargin)
            )
            // Validate the first two columns can be clustering columns.
            createTableWithStatsColumns(
              clause,
              targetTable,
              "col0" :: "col1.col11" :: Nil,
              indexedColumns,
              Some(tableSchema))
          }
        }
      }
    }

    clauses.foreach { clause =>
      val mode = if (clause == "CREATE") "ctas" else "rtas"
      test(s"Validate clustering columns part of stats columns - $mode") {
        // Add a suffix for the target table name to work around the issue that delta table's
        // location isn't removed by the DROP TABLE from ctas/rtas test cases.
        val table = targetTable + "_" + clause

        val tableSchema = "col0 int, col1 STRUCT<col11: int, col12: string>, col2 int"
        val indexedColumns = 2
        testStatsCollectionHelper(
          tableSchema = tableSchema,
          numberOfIndexedCols = indexedColumns) {
          withTable(table) {
            withTempDir { dir =>
              val deltaLogSrc = DeltaLog.forTable(spark, TableIdentifier(sourceTable))
              val targetLog = DeltaLog.forTable(spark, s"${dir.getPath}")
              val dataPath = new File(targetLog.dataPath.toString.replace("file:", ""))
              val initialNumFiles =
                if (dataPath.listFiles() != null) { // Returns null if directory doesn't exist -> 0
                  dataPath.listFiles().size
                }
                else {
                  0
                }
              // Validate the 3rd column `col1.col12` and 4th column `col2` can not be
              // clustering columns.
              val e = intercept[DeltaAnalysisException](
                createTableWithStatsColumns(
                  clause,
                  table,
                  "col0" :: "col1.col11" :: "col1.col12" :: "col2" :: Nil,
                  indexedColumns,
                  None,
                  location = Some(dir.getPath)))
              checkError(
                exception = e,
                errorClass = "DELTA_CLUSTERING_COLUMN_MISSING_STATS",
                parameters = Map(
                  "columns" -> "col1.col12, col2",
                  "schema" -> """root
                    | |-- col0: integer (nullable = true)
                    | |-- col1: struct (nullable = true)
                    | |    |-- col11: integer (nullable = true)
                    |""".stripMargin)
              )

              // Validate the first two columns can be clustering columns.
              createTableWithStatsColumns(
                clause,
                table,
                "col0" :: "col1.col11" :: Nil,
                indexedColumns,
                None)
            }
          }
        }
      }
    }
  }

  test("Validate clustering columns cannot be non-eligible data types") {
    val indexedColumns = 3
    // Validate non-eligible column stat data type.
    val nonEligibleType = ArrayType(IntegerType)
    assert(!SkippingEligibleDataType(nonEligibleType))
    val nonEligibleTableSchema = s"col0 int, col1 STRUCT<col11: array<int>, col12: string>"
    testStatsCollectionHelper(
      tableSchema = nonEligibleTableSchema,
      numberOfIndexedCols = indexedColumns) {
      withTable(targetTable) {
        val deltaLogSrc = DeltaLog.forTable(spark, TableIdentifier(sourceTable))
        // Validate the 2nd column `col1.col11` cannot be clustering column.
        val e = intercept[DeltaAnalysisException](
          createTableWithStatsColumns(
            "CREATE",
            targetTable,
            "col0" :: "col1.col11" :: Nil,
            indexedColumns,
            Some(nonEligibleTableSchema)))
        checkError(
          exception = e,
          errorClass = "DELTA_CLUSTERING_COLUMN_MISSING_STATS",
          parameters = Map(
            "columns" -> "col1.col11",
            "schema" -> """root
              | |-- col0: integer (nullable = true)
              | |-- col1: struct (nullable = true)
              | |    |-- col11: array (nullable = true)
              | |    |    |-- element: integer (containsNull = true)
              | |    |-- col12: string (nullable = true)
              |""".stripMargin)
        )
      }
    }
  }

  test("Replace clustered table with non-clustered table") {
    import testImplicits._
    withTable(sourceTable) {
      sql(s"CREATE TABLE $sourceTable(i int, s string) USING delta")
      spark.range(1000)
        .map(i => (i.intValue(), "string col"))
        .toDF("i", "s")
        .write
        .format("delta")
        .mode("append")
        .saveAsTable(sourceTable)

      // Validate REPLACE TABLE (AS SELECT).
      Seq("REPLACE", "CREATE OR REPLACE").foreach { clause =>
        withClusteredTable(testTable, "a int", "a") {
          verifyClusteringColumns(TableIdentifier(testTable), Seq("a"))

          Seq(true, false).foreach { isRTAS =>
            val testQuery = if (isRTAS) {
              s"$clause TABLE $testTable USING delta AS SELECT * FROM $sourceTable"
            } else {
              sql(s"$clause TABLE $testTable (i int, s string) USING delta")
              s"INSERT INTO $testTable SELECT * FROM $sourceTable"
            }
            sql(testQuery)
            // Note that clustering table feature are still retained after REPLACE TABLE.
            verifyClusteringColumns(TableIdentifier(testTable), Seq.empty)
          }
        }
      }
    }
  }

  test("Replace clustered table with non-clustered table - dataframe writer") {
    import testImplicits._
    withTable(sourceTable) {
      sql(s"CREATE TABLE $sourceTable(i int, s string) USING delta")
      spark.range(1000)
        .map(i => (i.intValue(), "string col"))
        .toDF("i", "s")
        .write
        .format("delta")
        .mode("append")
        .saveAsTable(sourceTable)

      withClusteredTable(testTable, "a int", "a") {
        verifyClusteringColumns(TableIdentifier(testTable), Seq("a"))

        spark.table(sourceTable)
          .write
          .format("delta")
          .mode("overwrite")
          .option("overwriteSchema", "true")
          .saveAsTable(testTable)
        // Note that clustering table feature are still retained after REPLACE TABLE.
        verifyClusteringColumns(TableIdentifier(testTable), Seq.empty)
      }
    }
  }

  protected def withTempDirIfNecessary(f: Option[String] => Unit): Unit = {
    if (isPathBased) {
      withTempDir { dir =>
        f(Some(dir.getAbsolutePath))
      }
    } else {
      f(None)
    }
  }
}

trait ClusteredTableDDLWithColumnMapping
  extends ClusteredTableCreateOrReplaceDDLSuite
    with DeltaColumnMappingSelectedTestMixin {

  override protected def runOnlyTests: Seq[String] = Seq(
    "validate dropping clustering column is not allowed: single clustering column",
    "validate dropping clustering column is not allowed: multiple clustering columns",
    "validate dropping clustering column is not allowed: clustering column + " +
      "non-clustering column",
    "validate RESTORE on clustered table"
  )

  test("validate dropping clustering column is not allowed: single clustering column") {
    withClusteredTable(testTable, "col1 INT, col2 STRING, col3 LONG", "col1") {
      val e = intercept[DeltaAnalysisException] {
        sql(s"ALTER TABLE $testTable DROP COLUMNS (col1)")
      }
      checkError(
        exception = e,
        errorClass = "DELTA_UNSUPPORTED_DROP_CLUSTERING_COLUMN",
        parameters = Map("columnList" -> "col1")
      )
      // Drop non-clustering columns are allowed.
      sql(s"ALTER TABLE $testTable DROP COLUMNS (col2)")
    }
  }

  test("validate dropping clustering column is not allowed: multiple clustering columns") {
    withClusteredTable(testTable, "col1 INT, col2 STRING, col3 LONG", "col1, col2") {
      val e = intercept[DeltaAnalysisException] {
        sql(s"ALTER TABLE $testTable DROP COLUMNS (col1, col2)")
      }
      checkError(
        exception = e,
        errorClass = "DELTA_UNSUPPORTED_DROP_CLUSTERING_COLUMN",
        parameters = Map("columnList" -> "col1,col2")
      )
    }
  }

  test("validate dropping clustering column is not allowed: clustering column + " +
    "non-clustering column") {
    withClusteredTable(testTable, "col1 INT, col2 STRING, col3 LONG", "col1, col2") {
      val e = intercept[DeltaAnalysisException] {
        sql(s"ALTER TABLE $testTable DROP COLUMNS (col1, col3)")
      }
      checkError(
        exception = e,
        errorClass = "DELTA_UNSUPPORTED_DROP_CLUSTERING_COLUMN",
        parameters = Map("columnList" -> "col1")
      )
    }
  }
}

trait ClusteredTableDDLWithColumnMappingV2Base extends ClusteredTableDDLWithColumnMapping {
  test("test clustering column names (alter table + create table) with spaces") {
    withClusteredTable(testTable, "`col1 a` INT, col2 INT, col3 STRUCT<col4 INT, `col5 b` INT>, " +
      "`col6 c` STRUCT<col7 INT, `col8 d.e` INT>, `col9.f` INT", "`col1 a`") {
      val tableIdentifier = TableIdentifier(testTable)
      verifyClusteringColumns(tableIdentifier, Seq("`col1 a`"))

      // Test ALTER CLUSTER BY to change clustering columns away from names with spaces.
      sql(s"ALTER TABLE $testTable CLUSTER BY (col2)")
      verifyClusteringColumns(tableIdentifier, Seq("col2"))

      // Test ALTER CLUSTER BY to test with structs with spaces in varying places.
      sql(s"ALTER TABLE $testTable CLUSTER BY (col3.`col5 b`, `col6 c`.col7)")
      verifyClusteringColumns(tableIdentifier, Seq("col3.`col5 b`", "`col6 c`.col7"))

      // Test ALTER CLUSTER BY on structs with spaces on both entries and with no spaces in the same
      // clustering spec, including cases where there is a '.' in the name.
      sql(s"ALTER TABLE $testTable CLUSTER BY (col3.col4, `col6 c`.`col8 d.e`, `col1 a`)")
      verifyClusteringColumns(tableIdentifier, Seq("col3.col4", "`col6 c`.`col8 d.e`", "`col1 a`"))

      // Test ALTER TABLE CLUSTER BY after renaming a column to include spaces in the name.
      sql(s"ALTER TABLE $testTable RENAME COLUMN col2 to `col2 e`")
      sql(s"ALTER TABLE $testTable CLUSTER BY (`col2 e`)")
      verifyClusteringColumns(tableIdentifier, Seq("`col2 e`"))

      // Test ALTER TABLE with '.' in the name.
      sql(s"ALTER TABLE $testTable CLUSTER BY (`col9.f`)")
      verifyClusteringColumns(tableIdentifier, Seq("`col9.f`"))
    }
  }

  test("validate create table with commas in the column name") {
    withClusteredTable(testTable, "`col1,a` BIGINT", "`col1,a`") {
      verifyClusteringColumns(TableIdentifier(testTable), Seq("`col1,a`"))
    }
    withClusteredTable(testTable, "`,col1,a,` BIGINT", "`,col1,a,`") {
      verifyClusteringColumns(TableIdentifier(testTable), Seq("`,col1,a,`"))
    }
    withClusteredTable(testTable, "`,col1,a,` BIGINT, `col2` BIGINT", "`,col1,a,`, `col2`") {
      verifyClusteringColumns(TableIdentifier(testTable), Seq("`,col1,a,`", "col2"))
    }
    withClusteredTable(testTable, "`,col1,a,` BIGINT, col2 BIGINT", "col2") {
      sql(s"ALTER TABLE $testTable CLUSTER BY (`,col1,a,`)")
      verifyClusteringColumns(TableIdentifier(testTable), Seq("`,col1,a,`"))
    }
  }
}

trait ClusteredTableDDLWithColumnMappingV2
  extends ClusteredTableDDLWithColumnMappingV2Base

trait ClusteredTableCreateOrReplaceDDLSuite
  extends ClusteredTableCreateOrReplaceDDLSuiteBase

trait ClusteredTableDDLSuiteBase
  extends ClusteredTableCreateOrReplaceDDLSuite
    with DeltaSQLCommandTest
    with DeltaExcludedBySparkVersionTestMixinShims {

  import testImplicits._

  test("cluster by with more than 4 columns - alter table") {
    val testTable = "test_table"
    withClusteredTable(testTable, "a INT, b INT, c INT, d INT, e INT", "a") {
      val e = intercept[DeltaAnalysisException] {
        sql(s"ALTER TABLE $testTable CLUSTER BY (a, b, c, d, e)")
      }
      checkError(
        e,
        errorClass = "DELTA_CLUSTER_BY_INVALID_NUM_COLUMNS",
        parameters = Map(
          "numColumnsLimit" -> "4",
          "actualNumColumns" -> "5")
      )
    }
  }

  test("alter table cluster by - valid scenarios") {
    withClusteredTable(testTable, "id INT, a STRUCT<b INT, c STRING>, name STRING", "id, name") {
      val tableIdentifier = TableIdentifier(testTable)
      verifyClusteringColumns(tableIdentifier, Seq("id", "name"))

      // Change the clustering columns and verify that they are changed in both
      // Delta logs and catalog.
      sql(s"ALTER TABLE $testTable CLUSTER BY (name)")
      verifyClusteringColumns(tableIdentifier, Seq("name"))

      // Nested column scenario.
      sql(s"ALTER TABLE $testTable CLUSTER BY (a.b, id)")
      verifyClusteringColumns(tableIdentifier, Seq("a.b", "id"))
    }
  }

  test("alter table cluster by - catalog reflects clustering columns when reordered") {
    withClusteredTable(testTable, "id INT, a STRUCT<b INT, c STRING>, name STRING", "id, name") {
      val tableIdentifier = TableIdentifier(testTable)
      verifyClusteringColumns(tableIdentifier, "id,name")

      // Re-order the clustering keys and validate the catalog sees the correctly reordered keys.
      sql(s"ALTER TABLE $testTable CLUSTER BY (name, id)")
      verifyClusteringColumns(tableIdentifier, "name,id")
    }
  }

  test("alter table cluster by - error scenarios") {
    withClusteredTable(testTable, "id INT, id2 INT, name STRING", "id, name") {
      // Specify non-existing columns.
      val e = intercept[AnalysisException] {
        sql(s"ALTER TABLE $testTable CLUSTER BY (invalid)")
      }
      assert(e.getMessage.contains("Couldn't find column"))

      // Specify duplicate clustering columns.
      val e2 = intercept[DeltaAnalysisException] {
        sql(s"ALTER TABLE $testTable CLUSTER BY (id, id)")
      }
      assert(e2.getErrorClass == "DELTA_DUPLICATE_COLUMNS_FOUND")
      assert(e2.getSqlState == "42711")
      assert(e2.getMessageParametersArray === Array("in CLUSTER BY", "`id`"))
    }
  }

  test("alter table cluster by none") {
    withClusteredTable(testTable, "id Int", "id") {
      val tableIdentifier = TableIdentifier(testTable)
      verifyClusteringColumns(tableIdentifier, Seq("id"))

      sql(s"ALTER TABLE $testTable CLUSTER BY NONE")
      verifyClusteringColumns(tableIdentifier, Seq.empty)
    }
  }

  test("optimize clustered table and trigger regular compaction") {
    withClusteredTable(testTable, "a INT, b STRING", "a, b") {
      val tableIdentifier = TableIdentifier(testTable)
      verifyClusteringColumns(tableIdentifier, Seq("a", "b"))

      (1 to 1000).map(i => (i, i.toString)).toDF("a", "b")
        .write.mode("append").format("delta").saveAsTable(testTable)

      val (deltaLog, snapshot) = DeltaLog.forTableWithSnapshot(spark, TableIdentifier(testTable))
      val targetFileSize = (snapshot.sizeInBytes / 10).toString
      withSQLConf(
        DeltaSQLConf.DELTA_OPTIMIZE_MAX_FILE_SIZE.key -> targetFileSize,
        DeltaSQLConf.DELTA_OPTIMIZE_MIN_FILE_SIZE.key -> targetFileSize) {
        runOptimize(testTable) { metrics =>
          assert(metrics.numFilesAdded > 0)
          assert(metrics.numFilesRemoved > 0)
          assert(metrics.clusteringStats.nonEmpty)
          assert(metrics.clusteringStats.get.numOutputZCubes == 1)
        }
      }

      // ALTER TABLE CLUSTER BY NONE and then OPTIMIZE to trigger regular compaction.
      sql(s"ALTER TABLE $testTable CLUSTER BY NONE")
      verifyClusteringColumns(tableIdentifier, Seq.empty)

      (1001 to 2000).map(i => (i, i.toString)).toDF("a", "b")
        .repartition(10).write.mode("append").format("delta").saveAsTable(testTable)
      val newSnapshot = deltaLog.update()
      val newTargetFileSize = (newSnapshot.sizeInBytes / 10).toString
      withSQLConf(
        DeltaSQLConf.DELTA_OPTIMIZE_MAX_FILE_SIZE.key -> newTargetFileSize,
        DeltaSQLConf.DELTA_OPTIMIZE_MIN_FILE_SIZE.key -> newTargetFileSize) {
        runOptimize(testTable) { metrics =>
          assert(metrics.numFilesAdded > 0)
          assert(metrics.numFilesRemoved > 0)
          // No clustering or zorder stats indicates regular compaction.
          assert(metrics.clusteringStats.isEmpty)
          assert(metrics.zOrderStats.isEmpty)
        }
      }
    }
  }

  test("optimize clustered table - error scenarios") {
    withClusteredTable(testTable, "a INT, b STRING", "a") {
      // Specify partition predicate.
      val e = intercept[DeltaUnsupportedOperationException] {
        sql(s"OPTIMIZE $testTable WHERE a > 0 and b = foo")
      }
      checkError(
        e,
        "DELTA_CLUSTERING_WITH_PARTITION_PREDICATE",
        parameters = Map("predicates" -> "a > 0 and b = foo")
      )

      // Specify ZORDER BY.
      val e2 = intercept[DeltaAnalysisException] {
        sql(s"OPTIMIZE $testTable ZORDER BY (a)")
      }
      checkError(
        exception = e2,
        errorClass = "DELTA_CLUSTERING_WITH_ZORDER_BY",
        parameters = Map("zOrderBy" -> "a")
      )
    }
  }

  test("Validate stats collected - alter table") {
    val tableSchema = "col0 int, col1 STRUCT<col11: int, col12: string>"
    val indexedColumns = 2
    // Validate ALTER TABLE can not change to a missing stats column.
    testStatsCollectionHelper(
      tableSchema = tableSchema,
      numberOfIndexedCols = indexedColumns) {
      withTable(testTable) {
        createTableWithStatsColumns(
          "CREATE",
          testTable,
          "col0" :: "col1.col11" :: Nil,
          indexedColumns,
          Some(tableSchema))
        // Try to alter to col1.col12 which is missing stats.
        val e = intercept[DeltaAnalysisException] {
          sql(
            s"""
               |ALTER TABLE $testTable
               |CLUSTER BY (col0, col1.col12)
               |""".stripMargin)
        }
        val (_, snapshot) = DeltaLog.forTableWithSnapshot(spark, TableIdentifier(testTable))
        checkError(
          e,
          "DELTA_CLUSTERING_COLUMN_MISSING_STATS",
          parameters = Map(
            "columns" -> "col1.col12",
            "schema" -> snapshot.statCollectionLogicalSchema.treeString)
        )
      }
    }
  }

  test("validate CLONE on clustered table") {
    import testImplicits._
    val srcTable = "SrcTbl"
    val dstTable1 = "DestTbl1"
    val dstTable2 = "DestTbl2"
    val dstTable3 = "DestTbl3"

    withTable(srcTable, dstTable1, dstTable2, dstTable3) {
      // Create the source table.
      sql(s"CREATE TABLE $srcTable (col1 INT, col2 INT, col3 INT) " +
        s"USING delta CLUSTER BY (col1, col2)")
      val tableIdent = new TableIdentifier(srcTable)
      (1 to 100).map(i => (i, i + 1000, i + 100)).toDF("col1", "col2", "col3")
        .repartitionByRange(100, col("col1"))
        .write.format("delta").mode("append").saveAsTable(srcTable)

      // Force clustering on the source table.
      val (_, srcSnapshot) = DeltaLog.forTableWithSnapshot(spark, tableIdent)
      val ingestionSize = srcSnapshot.allFiles.collect().map(_.size).sum
      withSQLConf(
        DeltaSQLConf.DELTA_OPTIMIZE_MAX_FILE_SIZE.key -> (ingestionSize / 4).toString) {
        runOptimize(srcTable) { res =>
          assert(res.numFilesAdded === 4)
          assert(res.numFilesRemoved === 100)
        }
      }

      // Create destination table as a clone of the source table.
      sql(s"CREATE TABLE $dstTable1 SHALLOW CLONE $srcTable")

      // Validate clustering columns and that clustering columns in stats schema.
      val (_, dstSnapshot1) = DeltaLog.forTableWithSnapshot(spark, TableIdentifier(dstTable1))
      verifyClusteringColumns(TableIdentifier(dstTable1), Seq("col1", "col2"))
      ClusteredTableUtils.validateClusteringColumnsInStatsSchema(dstSnapshot1, Seq("col1", "col2"))

      // Change to CLUSTER BY NONE, then CLONE from earlier version to validate that the
      // clustering column information is maintainted.
      sql(s"ALTER TABLE $srcTable CLUSTER BY NONE")
      sql(s"CREATE TABLE $dstTable2 SHALLOW CLONE $srcTable VERSION AS OF 2")
      val (_, dstSnapshot2) = DeltaLog.forTableWithSnapshot(spark, TableIdentifier(dstTable2))
      verifyClusteringColumns(TableIdentifier(dstTable2), Seq("col1", "col2"))
      ClusteredTableUtils.validateClusteringColumnsInStatsSchema(dstSnapshot2, Seq("col1", "col2"))

      // Validate CLONE after CLUSTER BY NONE
      sql(s"CREATE TABLE $dstTable3 SHALLOW CLONE $srcTable")
      val (_, dstSnapshot3) = DeltaLog.forTableWithSnapshot(spark, TableIdentifier(dstTable3))
      verifyClusteringColumns(TableIdentifier(dstTable3), Seq.empty)
      ClusteredTableUtils.validateClusteringColumnsInStatsSchema(dstSnapshot3, Seq.empty)

    }
  }

  test("alter table cluster by none is a no-op on non-clustered tables") {
    withTable(testTable) {
      sql(s"CREATE TABLE $testTable (a INT, b STRING) USING delta")
      val tableIdentifier = TableIdentifier(testTable)
      val (_, initialSnapshot) = DeltaLog.forTableWithSnapshot(spark, tableIdentifier)

      // Verify that ALTER TABLE CLUSTER BY NONE does not enable clustering and is a no-op.
      val clusterByLogs = Log4jUsageLogger.track {
        sql(s"ALTER TABLE $testTable CLUSTER BY NONE")
      }.filter { e =>
        e.metric == MetricDefinitions.EVENT_TAHOE.name &&
          e.tags.get("opType").contains("delta.ddl.alter.clusterBy")
      }
      assert(clusterByLogs.nonEmpty)
      val clusterByLogJson = JsonUtils.fromJson[Map[String, Any]](clusterByLogs.head.blob)
      assert(clusterByLogJson("isClusterByNoneSkipped").asInstanceOf[Boolean])
      val (_, finalSnapshot) = DeltaLog.forTableWithSnapshot(spark, tableIdentifier)
      assert(!ClusteredTableUtils.isSupported(finalSnapshot.protocol))

      // Snapshot equality shows that no table features can be changed.
      assert(initialSnapshot.version == finalSnapshot.version)
      assert(initialSnapshot.protocol.readerAndWriterFeatureNames ==
        finalSnapshot.protocol.readerAndWriterFeatureNames)
    }
  }

  test("alter table set tbl properties not allowed for clusteringColumns") {
    withClusteredTable(testTable, "a INT, b STRING", "a") {
      val e = intercept[DeltaUnsupportedOperationException] {
        sql(s"""
           |ALTER TABLE $testTable SET TBLPROPERTIES
           |('${ClusteredTableUtils.PROP_CLUSTERING_COLUMNS}' = '[[\"b\"]]')
           |""".stripMargin)
      }
      checkError(
        e,
        errorClass = "DELTA_CANNOT_MODIFY_TABLE_PROPERTY",
        parameters = Map("prop" -> "clusteringColumns"))
    }
  }

  test("validate RESTORE on clustered table") {
    val tableIdentifier = TableIdentifier(testTable)
    // Scenario 1: restore clustered table to unclustered version.
    withTable(testTable) {
      sql(s"CREATE TABLE $testTable (a INT, b STRING) USING delta")
      val (_, startingSnapshot) = DeltaLog.forTableWithSnapshot(spark, tableIdentifier)
      assert(!ClusteredTableUtils.isSupported(startingSnapshot.protocol))

      sql(s"ALTER TABLE $testTable CLUSTER BY (a)")
      verifyClusteringColumns(tableIdentifier, Seq("a"))

      sql(s"RESTORE TABLE $testTable TO VERSION AS OF 0")
      val (_, currentSnapshot) = DeltaLog.forTableWithSnapshot(spark, tableIdentifier)
<<<<<<< HEAD
      verifyClusteringColumns(tableIdentifier, "", skipCatalogCheck = true)
=======
      verifyClusteringColumns(tableIdentifier, Seq.empty)
>>>>>>> 8c7b62e1
    }

    // Scenario 2: restore clustered table to previous clustering columns.
    withClusteredTable(testTable, "a INT, b STRING", "a") {
      verifyClusteringColumns(tableIdentifier, Seq("a"))

      sql(s"ALTER TABLE $testTable CLUSTER BY (b)")
      verifyClusteringColumns(tableIdentifier, Seq("b"))

      sql(s"RESTORE TABLE $testTable TO VERSION AS OF 0")
<<<<<<< HEAD
      verifyClusteringColumns(tableIdentifier, "a", skipCatalogCheck = true)
=======
      verifyClusteringColumns(tableIdentifier, Seq("a"))
>>>>>>> 8c7b62e1
    }

    // Scenario 3: restore from table with clustering columns to non-empty clustering columns
    withClusteredTable(testTable, "a int", "a") {
      verifyClusteringColumns(tableIdentifier, Seq("a"))

      sql(s"ALTER TABLE $testTable CLUSTER BY NONE")
      verifyClusteringColumns(tableIdentifier, Seq.empty)

      sql(s"RESTORE TABLE $testTable TO VERSION AS OF 0")
<<<<<<< HEAD
      verifyClusteringColumns(tableIdentifier, "a", skipCatalogCheck = true)
=======
      verifyClusteringColumns(tableIdentifier, Seq("a"))
>>>>>>> 8c7b62e1
    }

    // Scenario 4: restore to start version.
    withClusteredTable(testTable, "a int", "a") {
      verifyClusteringColumns(tableIdentifier, Seq("a"))

      sql(s"INSERT INTO $testTable VALUES (1)")

      sql(s"RESTORE TABLE $testTable TO VERSION AS OF 0")
<<<<<<< HEAD
      verifyClusteringColumns(tableIdentifier, "a", skipCatalogCheck = true)
=======
      verifyClusteringColumns(tableIdentifier, Seq("a"))
>>>>>>> 8c7b62e1
    }

    // Scenario 5: restore unclustered table to unclustered table.
    withTable(testTable) {
      sql(s"CREATE TABLE $testTable (a INT) USING delta")
      val (_, startingSnapshot) = DeltaLog.forTableWithSnapshot(spark, tableIdentifier)
      assert(!ClusteredTableUtils.isSupported(startingSnapshot.protocol))
      assert(!startingSnapshot.domainMetadata.exists(_.domain ==
        ClusteringMetadataDomain.domainName))

      sql(s"INSERT INTO $testTable VALUES (1)")

      sql(s"RESTORE TABLE $testTable TO VERSION AS OF 0").collect
      val (_, currentSnapshot) = DeltaLog.forTableWithSnapshot(spark, tableIdentifier)
      assert(!ClusteredTableUtils.isSupported(currentSnapshot.protocol))
      assert(!currentSnapshot.domainMetadata.exists(_.domain ==
        ClusteringMetadataDomain.domainName))
    }
  }

  testSparkMasterOnly("Variant is not supported") {
    val e = intercept[DeltaAnalysisException] {
      createOrReplaceClusteredTable("CREATE", testTable, "id long, v variant", "v")
    }
    checkError(
      e,
      "DELTA_CLUSTERING_COLUMN_MISSING_STATS",
      parameters = Map(
        "columns" -> "v",
        "schema" -> """root
                      | |-- id: long (nullable = true)
                      | |-- v: variant (nullable = true)
                      |""".stripMargin)
    )
  }
}

trait ClusteredTableDDLSuite extends ClusteredTableDDLSuiteBase

trait ClusteredTableDDLWithNameColumnMapping
  extends ClusteredTableCreateOrReplaceDDLSuite with DeltaColumnMappingEnableNameMode

trait ClusteredTableDDLWithIdColumnMapping
  extends ClusteredTableCreateOrReplaceDDLSuite with DeltaColumnMappingEnableIdMode

trait ClusteredTableDDLWithV2Base
  extends ClusteredTableCreateOrReplaceDDLSuite
    with SharedSparkSession {
  override protected def supportedClauses: Seq[String] = Seq("CREATE", "REPLACE")

  testColTypeValidation("REPLACE")

  test("replace with different clustering columns") {
    withTable(sourceTable) {
      sql(s"CREATE TABLE $sourceTable(i int, s string) USING delta")
      // Validate REPLACE TABLE (AS SELECT).
      Seq("REPLACE", "CREATE OR REPLACE").foreach { clause =>
        Seq(true, false).foreach { isRTAS =>
          withTempDirIfNecessary { location =>
            withClusteredTable(testTable, "a int", "a", location = location) {
              if (isRTAS) {
                createOrReplaceAsSelectClusteredTable(
                  clause, testTable, sourceTable, "i", location = location)
              } else {
                createOrReplaceClusteredTable(
                  clause, testTable, "i int, b string", "i", location = location)
              }
              verifyClusteringColumns(testTable, Seq("i"), location)
            }
          }
        }
      }
    }
  }

  test("Validate replacing clustered tables with partitioned tables is not allowed") {
    withTable(sourceTable) {
      sql(s"CREATE TABLE $sourceTable(i int, s string) USING delta")

      // Validate REPLACE TABLE (AS SELECT).
      Seq("REPLACE", "CREATE OR REPLACE").foreach { clause =>
        withClusteredTable(testTable, "a int", "a") {
          verifyClusteringColumns(TableIdentifier(testTable), Seq("a"))

          Seq(true, false).foreach { isRTAS =>
            val e = intercept[DeltaAnalysisException] {
              if (isRTAS) {
                sql(s"$clause TABLE $testTable USING delta PARTITIONED BY (i) " +
                  s"AS SELECT * FROM $sourceTable")
              } else {
                sql(s"$clause TABLE $testTable (i int, b string) USING delta PARTITIONED BY (i)")
              }
            }
            checkError(
              e,
              "DELTA_CLUSTERING_REPLACE_TABLE_WITH_PARTITIONED_TABLE",
              parameters = Map.empty
            )
          }
        }
      }
    }
  }

  test("Validate replacing partitioned tables with clustered tables is allowed") {
    withTable(sourceTable) {
      sql(s"CREATE TABLE $sourceTable(i int, s string) USING delta")

      // Validate REPLACE TABLE (AS SELECT).
      Seq("REPLACE", "CREATE OR REPLACE").foreach { clause =>
        Seq(true, false).foreach { isRTAS =>
          withTable(testTable) {
            withTempDirIfNecessary { location =>
              val locationClause = if (location.isEmpty) "" else s"LOCATION '${location.get}'"
              sql(s"CREATE TABLE $testTable USING delta PARTITIONED BY (i) $locationClause" +
                s" SELECT 1 i, 'a' s")
              verifyPartitionColumns(TableIdentifier(testTable), Seq("i"))
              if (isRTAS) {
                createOrReplaceAsSelectClusteredTable(
                  clause, testTable, sourceTable, "i", location = location)
              } else {
                createOrReplaceClusteredTable(
                  clause, testTable, "i int, b string", "i", location = location)
              }
              verifyClusteringColumns(testTable, Seq("i"), location)
              verifyPartitionColumns(TableIdentifier(testTable), Seq())
            }
          }
        }
      }
    }
  }

  Seq(
    ("",
      "a INT, b STRING, ts TIMESTAMP",
      Seq("a", "b")),
    (" multipart name",
      "a STRUCT<b INT, c STRING>, ts TIMESTAMP",
      Seq("a.b", "ts"))
  ).foreach { case (testSuffix, columns, clusteringColumns) =>
    test(s"create/replace table createOrReplace$testSuffix") {
      withTable(testTable) {
        // Repeat two times to test both create and replace cases.
        (1 to 2).foreach { _ =>
          createOrReplaceClusteredTable(
            "CREATE OR REPLACE", testTable, columns, clusteringColumns.mkString(","))
          verifyClusteringColumns(TableIdentifier(testTable), clusteringColumns)
        }
      }
    }

    test(s"ctas/rtas createOrReplace$testSuffix") {
      withTable(sourceTable, targetTable) {
        sql(s"CREATE TABLE $sourceTable($columns) USING delta")
        withTempDirIfNecessary { location =>
          // Repeat two times to test both create and replace cases.
          (1 to 2).foreach { _ =>
            createOrReplaceAsSelectClusteredTable(
              "CREATE OR REPLACE",
              targetTable,
              sourceTable,
              clusteringColumns.mkString(","),
              location = location)
            verifyClusteringColumns(targetTable, clusteringColumns, location)
          }
        }
      }
    }
  }
}

trait ClusteredTableDDLWithV2
  extends ClusteredTableDDLWithV2Base

trait ClusteredTableDDLDataSourceV2SuiteBase
  extends ClusteredTableDDLWithV2
    with ClusteredTableDDLSuite {
  test("Create clustered table from external location, " +
    "location has clustered table, schema not specified, cluster by not specified") {
    withTempDir { dir =>
      // 1. Create a clustered table
      sql(s"create table delta.`${dir.getAbsolutePath}` (col1 int, col2 string) using delta " +
        "cluster by (col1)")

      // 2. Create a clustered table from the external location.
      withTable("clustered_table") {
        // When schema is not specified, the schema of the table is inferred from the external
        // table.
        sql(s"CREATE EXTERNAL TABLE clustered_table USING delta LOCATION '${dir.getAbsolutePath}'")
        verifyClusteringColumns(TableIdentifier("clustered_table"), Seq("col1"))
      }
    }
  }

  test("create external non-clustered table: location has clustered table, schema specified, " +
    "cluster by not specified") {
    val tableName = "clustered_table"
    withTempDir { dir =>
      // 1. Create a clustered table in the external location.
      sql(s"create table delta.`${dir.getAbsolutePath}` (col1 int, col2 string) using delta " +
        "cluster by (col1)")

      // 2. Create a non-clustered table from the external location.
      withTable(tableName) {
        val e = intercept[DeltaAnalysisException] {
          // When schema is specified, the schema has to match the schema of the external table.
          sql(s"CREATE EXTERNAL TABLE $tableName (col1 INT, col2 STRING) USING delta " +
            s"LOCATION '${dir.getAbsolutePath}'")
        }
        checkError(
          e,
          errorClass = "DELTA_CREATE_TABLE_WITH_DIFFERENT_CLUSTERING",
          parameters = Map(
            "path" -> dir.toURI.toString.stripSuffix("/"),
            "specifiedColumns" -> "",
            "existingColumns" -> "col1"))
      }
    }
  }

  test("create external clustered table: location has clustered table, schema specified, " +
    "cluster by specified with different clustering column") {
    val tableName = "clustered_table"
    withTempDir { dir =>
      // 1. Create a clustered table in the external location.
      sql(s"create table delta.`${dir.getAbsolutePath}` (col1 int, col2 string) using delta " +
        "cluster by (col1)")

      // 2. Create a clustered table from the external location.
      withTable(tableName) {
        val e = intercept[DeltaAnalysisException] {
          sql(s"CREATE EXTERNAL TABLE $tableName (col1 INT, col2 STRING) USING delta " +
            s"CLUSTER BY (col2) LOCATION '${dir.getAbsolutePath}'")
        }
        checkError(
          e,
          errorClass = "DELTA_CREATE_TABLE_WITH_DIFFERENT_CLUSTERING",
          parameters = Map(
            "path" -> dir.toURI.toString.stripSuffix("/"),
            "specifiedColumns" -> "col2",
            "existingColumns" -> "col1"))
      }
    }
  }

  test("create external clustered table: location has clustered table, schema specified, " +
    "cluster by specified with same clustering column") {
    val tableName = "clustered_table"
    withTempDir { dir =>
      // 1. Create a clustered table in the external location.
      sql(s"create table delta.`${dir.getAbsolutePath}` (col1 int, col2 string) using delta " +
        "cluster by (col1)")

      // 2. Create a clustered table from the external location.
      withTable(tableName) {
        sql(s"CREATE EXTERNAL TABLE $tableName (col1 INT, col2 STRING) USING delta " +
          s"CLUSTER BY (col1) LOCATION '${dir.getAbsolutePath}'")
        verifyClusteringColumns(TableIdentifier(tableName), Seq("col1"))
      }
    }
  }

  test("create external clustered table: location has non-clustered table, schema specified, " +
    "cluster by specified") {
    val tableName = "clustered_table"
    withTempDir { dir =>
      // 1. Create a non-clustered table in the external location.
      sql(s"create table delta.`${dir.getAbsolutePath}` (col1 int, col2 string) using delta")

      // 2. Create a clustered table from the external location.
      withTable(tableName) {
        val e = intercept[DeltaAnalysisException] {
          sql(s"CREATE EXTERNAL TABLE $tableName (col1 INT, col2 STRING) USING delta " +
            s"CLUSTER BY (col1) LOCATION '${dir.getAbsolutePath}'")
        }
        checkError(
          e,
          errorClass = "DELTA_CREATE_TABLE_WITH_DIFFERENT_CLUSTERING",
          parameters = Map(
            "path" -> dir.toURI.toString.stripSuffix("/"),
            "specifiedColumns" -> "col1",
            "existingColumns" -> ""))
      }
    }
  }
}

class ClusteredTableDDLDataSourceV2Suite
  extends ClusteredTableDDLDataSourceV2SuiteBase

class ClusteredTableDDLDataSourceV2IdColumnMappingSuite
  extends ClusteredTableDDLWithIdColumnMapping
    with ClusteredTableDDLWithV2
    with ClusteredTableDDLWithColumnMappingV2
    with ClusteredTableDDLSuite

class ClusteredTableDDLDataSourceV2NameColumnMappingSuite
  extends ClusteredTableDDLWithNameColumnMapping
    with ClusteredTableDDLWithV2
    with ClusteredTableDDLWithColumnMappingV2
    with ClusteredTableDDLSuite<|MERGE_RESOLUTION|>--- conflicted
+++ resolved
@@ -903,11 +903,7 @@
 
       sql(s"RESTORE TABLE $testTable TO VERSION AS OF 0")
       val (_, currentSnapshot) = DeltaLog.forTableWithSnapshot(spark, tableIdentifier)
-<<<<<<< HEAD
-      verifyClusteringColumns(tableIdentifier, "", skipCatalogCheck = true)
-=======
-      verifyClusteringColumns(tableIdentifier, Seq.empty)
->>>>>>> 8c7b62e1
+      verifyClusteringColumns(tableIdentifier, Seq.empty, skipCatalogCheck = true)
     }
 
     // Scenario 2: restore clustered table to previous clustering columns.
@@ -918,11 +914,7 @@
       verifyClusteringColumns(tableIdentifier, Seq("b"))
 
       sql(s"RESTORE TABLE $testTable TO VERSION AS OF 0")
-<<<<<<< HEAD
-      verifyClusteringColumns(tableIdentifier, "a", skipCatalogCheck = true)
-=======
-      verifyClusteringColumns(tableIdentifier, Seq("a"))
->>>>>>> 8c7b62e1
+      verifyClusteringColumns(tableIdentifier, Seq("a"), skipCatalogCheck = true)
     }
 
     // Scenario 3: restore from table with clustering columns to non-empty clustering columns
@@ -933,11 +925,7 @@
       verifyClusteringColumns(tableIdentifier, Seq.empty)
 
       sql(s"RESTORE TABLE $testTable TO VERSION AS OF 0")
-<<<<<<< HEAD
-      verifyClusteringColumns(tableIdentifier, "a", skipCatalogCheck = true)
-=======
-      verifyClusteringColumns(tableIdentifier, Seq("a"))
->>>>>>> 8c7b62e1
+      verifyClusteringColumns(tableIdentifier, Seq("a"), skipCatalogCheck = true)
     }
 
     // Scenario 4: restore to start version.
@@ -947,11 +935,7 @@
       sql(s"INSERT INTO $testTable VALUES (1)")
 
       sql(s"RESTORE TABLE $testTable TO VERSION AS OF 0")
-<<<<<<< HEAD
-      verifyClusteringColumns(tableIdentifier, "a", skipCatalogCheck = true)
-=======
-      verifyClusteringColumns(tableIdentifier, Seq("a"))
->>>>>>> 8c7b62e1
+      verifyClusteringColumns(tableIdentifier, Seq("a"), skipCatalogCheck = true)
     }
 
     // Scenario 5: restore unclustered table to unclustered table.
