/*
 * Copyright (2021) The Delta Lake Project Authors.
 *
 * Licensed under the Apache License, Version 2.0 (the "License");
 * you may not use this file except in compliance with the License.
 * You may obtain a copy of the License at
 *
 * http://www.apache.org/licenses/LICENSE-2.0
 *
 * Unless required by applicable law or agreed to in writing, software
 * distributed under the License is distributed on an "AS IS" BASIS,
 * WITHOUT WARRANTIES OR CONDITIONS OF ANY KIND, either express or implied.
 * See the License for the specific language governing permissions and
 * limitations under the License.
 */

package org.apache.spark.sql.delta.clustering

import org.apache.spark.sql.delta.skipping.ClusteredTableTestUtils
import org.apache.spark.sql.delta.skipping.clustering.ClusteredTableUtils
import org.apache.spark.sql.delta.DeltaLog
import org.apache.spark.sql.delta.actions.AddFile
import org.apache.spark.sql.delta.sources.DeltaSQLConf
import org.apache.spark.sql.delta.test.DeltaSQLCommandTest

import org.apache.spark.SparkFunSuite
import org.apache.spark.sql.catalyst.TableIdentifier
import org.apache.spark.sql.internal.SQLConf
import org.apache.spark.sql.test.SharedSparkSession

class ClusteredTableClusteringSuite extends SparkFunSuite
  with SharedSparkSession
  with ClusteredTableTestUtils
  with DeltaSQLCommandTest {
  import testImplicits._

  private val table: String = "test_table"

  // Ingest data to create numFiles files with one row in each file.
  private def addFiles(table: String, numFiles: Int): Unit = {
    val df = (1 to numFiles).map(i => (i, i)).toDF("col1", "col2")
    withSQLConf(SQLConf.MAX_RECORDS_PER_FILE.key -> "1") {
      df.write.format("delta").mode("append").saveAsTable(table)
    }
  }

  private def getFiles(table: String): Set[AddFile] = {
    val deltaLog = DeltaLog.forTable(spark, TableIdentifier(table))
    deltaLog.update().allFiles.collect().toSet
  }

  private def assertClustered(files: Set[AddFile]): Unit = {
    assert(files.forall(_.clusteringProvider.contains(ClusteredTableUtils.clusteringProvider)))
  }

  private def assertNotClustered(files: Set[AddFile]): Unit = {
    assert(files.forall(_.clusteringProvider.isEmpty))
  }

  test("optimize clustered table") {
    withSQLConf(SQLConf.MAX_RECORDS_PER_FILE.key -> "2") {
      withClusteredTable(
        table = table,
        schema = "col1 int, col2 int",
        clusterBy = "col1, col2") {
        addFiles(table, numFiles = 4)
        val files0 = getFiles(table)
        assert(files0.size === 4)
        assertNotClustered(files0)

        // Optimize should cluster the data into two 2 files since MAX_RECORDS_PER_FILE is 2.
        runOptimize(table) { metrics =>
          assert(metrics.numFilesRemoved == 4)
          assert(metrics.numFilesAdded == 2)
        }

        val files1 = getFiles(table)
        assert(files1.size == 2)
        assertClustered(files1)
      }
    }
  }

<<<<<<< HEAD
  test("optimize clustered table with batching") {
    Seq(("1", 2), ("1g", 1)).foreach { case (batchSize, optimizeCommits) =>
      withClusteredTable(
        table = table,
        schema = "col1 int, col2 int",
        clusterBy = "col1, col2") {
=======
  test("cluster by 1 column") {
    withSQLConf(SQLConf.MAX_RECORDS_PER_FILE.key -> "2") {
      withClusteredTable(
        table = table,
        schema = "col1 int, col2 int",
        clusterBy = "col1") {
>>>>>>> ad094e2a
        addFiles(table, numFiles = 4)
        val files0 = getFiles(table)
        assert(files0.size === 4)
        assertNotClustered(files0)

<<<<<<< HEAD
        val totalSize = files0.toSeq.map(_.size).sum
        val halfSize = totalSize / 2

        withSQLConf(
          DeltaSQLConf.DELTA_OPTIMIZE_BATCH_SIZE.key -> batchSize,
          DeltaSQLConf.DELTA_OPTIMIZE_CLUSTERING_MIN_CUBE_SIZE.key -> halfSize.toString,
          DeltaSQLConf.DELTA_OPTIMIZE_CLUSTERING_TARGET_CUBE_SIZE.key -> halfSize.toString) {
          // Optimize should create 2 cubes, which will be in separate batches if the batch size
          // is small enough
          runOptimize(table) { metrics =>
            assert(metrics.numFilesRemoved == 4)
            assert(metrics.numFilesAdded == 2)
          }

          val files1 = getFiles(table)
          assert(files1.size == 2)
          assertClustered(files1)

          val deltaLog = DeltaLog.forTable(spark, TableIdentifier(table))

          val commits = deltaLog.history.getHistory(None)
          assert(commits.filter(_.operation == "OPTIMIZE").length == optimizeCommits)
        }
      }
    }
  }

  test("optimize clustered table with batching on an empty table") {
    withClusteredTable(
      table = table,
      schema = "col1 int, col2 int",
      clusterBy = "col1, col2") {
      withSQLConf(DeltaSQLConf.DELTA_OPTIMIZE_BATCH_SIZE.key -> "1g") {
        runOptimize(table) { metrics =>
          assert(metrics.numFilesRemoved == 0)
          assert(metrics.numFilesAdded == 0)
        }
=======
        // Optimize should cluster the data into two 2 files since MAX_RECORDS_PER_FILE is 2.
        runOptimize(table) { metrics =>
          assert(metrics.numFilesRemoved == 4)
          assert(metrics.numFilesAdded == 2)
        }

        val files1 = getFiles(table)
        assert(files1.size == 2)
        assertClustered(files1)
>>>>>>> ad094e2a
      }
    }
  }
}<|MERGE_RESOLUTION|>--- conflicted
+++ resolved
@@ -81,27 +81,41 @@
     }
   }
 
-<<<<<<< HEAD
+  test("cluster by 1 column") {
+    withSQLConf(SQLConf.MAX_RECORDS_PER_FILE.key -> "2") {
+      withClusteredTable(
+        table = table,
+        schema = "col1 int, col2 int",
+        clusterBy = "col1") {
+        addFiles(table, numFiles = 4)
+        val files0 = getFiles(table)
+        assert(files0.size === 4)
+        assertNotClustered(files0)
+
+         // Optimize should cluster the data into two 2 files since MAX_RECORDS_PER_FILE is 2.
+        runOptimize(table) { metrics =>
+          assert(metrics.numFilesRemoved == 4)
+          assert(metrics.numFilesAdded == 2)
+        }
+
+        val files1 = getFiles(table)
+        assert(files1.size == 2)
+        assertClustered(files1)
+      }
+    }
+  }
+
   test("optimize clustered table with batching") {
     Seq(("1", 2), ("1g", 1)).foreach { case (batchSize, optimizeCommits) =>
       withClusteredTable(
         table = table,
         schema = "col1 int, col2 int",
         clusterBy = "col1, col2") {
-=======
-  test("cluster by 1 column") {
-    withSQLConf(SQLConf.MAX_RECORDS_PER_FILE.key -> "2") {
-      withClusteredTable(
-        table = table,
-        schema = "col1 int, col2 int",
-        clusterBy = "col1") {
->>>>>>> ad094e2a
         addFiles(table, numFiles = 4)
         val files0 = getFiles(table)
         assert(files0.size === 4)
         assertNotClustered(files0)
 
-<<<<<<< HEAD
         val totalSize = files0.toSeq.map(_.size).sum
         val halfSize = totalSize / 2
 
@@ -139,17 +153,6 @@
           assert(metrics.numFilesRemoved == 0)
           assert(metrics.numFilesAdded == 0)
         }
-=======
-        // Optimize should cluster the data into two 2 files since MAX_RECORDS_PER_FILE is 2.
-        runOptimize(table) { metrics =>
-          assert(metrics.numFilesRemoved == 4)
-          assert(metrics.numFilesAdded == 2)
-        }
-
-        val files1 = getFiles(table)
-        assert(files1.size == 2)
-        assertClustered(files1)
->>>>>>> ad094e2a
       }
     }
   }
