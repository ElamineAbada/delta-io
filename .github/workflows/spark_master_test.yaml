--- conflicted
+++ resolved
@@ -74,11 +74,8 @@
         # when changing TEST_PARALLELISM_COUNT make sure to also change it in spark_test.yaml
         # NOTE: in this branch, the default sparkVersion is the SPARK_MASTER_VERSION
         run: |
-<<<<<<< HEAD
-          TEST_PARALLELISM_COUNT=2 pipenv run python run-tests.py --group spark
-=======
           TEST_PARALLELISM_COUNT=2 build/sbt -DsparkVersion=master "++ ${{ matrix.scala }}" clean spark/test
           TEST_PARALLELISM_COUNT=2 build/sbt -DsparkVersion=master "++ ${{ matrix.scala }}" clean connectServer/test
           TEST_PARALLELISM_COUNT=2 build/sbt -DsparkVersion=master "++ ${{ matrix.scala }}" clean connectServer/assembly connectClient/test
->>>>>>> c40adedc
+          TEST_PARALLELISM_COUNT=2 pipenv run python run-tests.py --group spark
         if: steps.git-diff.outputs.diff